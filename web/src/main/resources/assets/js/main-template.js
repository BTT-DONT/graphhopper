global.d3 = require('d3');
var Flatpickr = require('flatpickr');
require('flatpickr/dist/l10n');

var L = require('leaflet');
require('leaflet-contextmenu');
require('leaflet-loading');
require('leaflet.heightgraph');
var moment = require('moment');
require('./lib/leaflet_numbered_markers.js');

global.jQuery = require('jquery');
global.$ = global.jQuery;
require('./lib/jquery-ui-custom-1.12.0.min.js');
require('./lib/jquery.history.js');
require('./lib/jquery.autocomplete.js');

var ghenv = require("./config/options.js").options;
console.log(ghenv.environment);

var GHInput = require('./graphhopper/GHInput.js');
var GHRequest = require('./graphhopper/GHRequest.js');
var host = ghenv.routing.host;
if (!host) {
    if (location.port === '') {
        host = location.protocol + '//' + location.hostname;
    } else {
        host = location.protocol + '//' + location.hostname + ":" + location.port;
    }
}

var AutoComplete = require('./autocomplete.js');
if (ghenv.environment === 'development') {
    var autocomplete = AutoComplete.prototype.createStub();
    GHRequest.prototype.hasTCSupport = function() {
<<<<<<< HEAD
       var featureSet = this.features[this.api_params.vehicle];
       return featureSet && featureSet.turn_costs;
=======
       if(this.api_params.turn_costs !== false) {
          var featureSet = this.features[this.api_params.vehicle];
          this.api_params.turn_costs = featureSet && featureSet.turn_costs;
       }
>>>>>>> 60e6bc27
    };
} else {
    var autocomplete = new AutoComplete(ghenv.geocoding.host, ghenv.geocoding.api_key);
    GHRequest.prototype.hasTCSupport = function() {
       if(this.api_params.turn_costs !== false)
          this.api_params.turn_costs = new Set(["car", "truck", "small_truck", "scooter"]).has(this.api_params.vehicle);
    };
}

var mapLayer = require('./map.js');
var nominatim = require('./nominatim.js');
var routeManipulation = require('./routeManipulation.js');
var gpxExport = require('./gpxexport.js');
var messages = require('./messages.js');
var translate = require('./translate.js');

var format = require('./tools/format.js');
var urlTools = require('./tools/url.js');
var vehicleTools = require('./tools/vehicle.js');
var tileLayers = require('./config/tileLayers.js');

var debug = false;
var ghRequest = new GHRequest(host, ghenv.routing.api_key);
var bounds = {};
var metaVersionInfo;

// usage: log('inside coolFunc',this,arguments);
// http://paulirish.com/2009/log-a-lightweight-wrapper-for-consolelog/
if (global.window) {
    window.log = function () {
        log.history = log.history || [];   // store logs to an array for reference
        log.history.push(arguments);
        if (this.console && debug) {
            console.log(Array.prototype.slice.call(arguments));
        }
    };
}

$(document).ready(function (e) {
    // fixing cross domain support e.g in Opera
    jQuery.support.cors = true;

    gpxExport.addGpxExport(ghRequest);

    $("#flex-input-link").click(function() {
        $("#regular-input").toggle();
        $("#flex-input").toggle();
        // avoid default action, so use a different search button
        $("#searchButton").toggle();
        mapLayer.adjustMapSize();
    });

    var sendData = function() {
       mapLayer.clearElevation();
       mapLayer.clearLayers();
       flagAll();

       var infoDiv = $("#info");
       infoDiv.empty();
       infoDiv.show();
       var routeResultsDiv = $("<div class='route_results'/>");
       infoDiv.append(routeResultsDiv);
       routeResultsDiv.html('<img src="img/indicator.gif"/> Search Route ...');
       var inputText = $("#flex-input-text").val();
       if(inputText.length < 5) {
           routeResultsDiv.html("JSON/YAML too short");
           return;
       }

       var points = [];
       for(var idx = 0; idx < ghRequest.route.size(); idx++) {
           var point = ghRequest.route.getIndex(idx);
           if (point.isResolved()) {
               points.push([point.lng, point.lat]);
           } else {
               routeResultsDiv.html("Unresolved points");
               return;
           }
       }

       var request, contentType;
       if(inputText.indexOf("{") == 0) {
           try {
             contentType = 'application/json; charset=utf-8';
             var jsonModel = JSON.parse(inputText);
             var jsonRequest = {"model": jsonModel, "points": points, "points_encoded": "false", "elevation": ghRequest.api_params.elevation};
             request = JSON.stringify(jsonRequest);
           } catch(ex) {
             routeResultsDiv.html("Cannot parse JSON " + ex);
             return;
           }
       } else {
           contentType = "text/yaml";
           var lines = inputText.split('\n');
           var modelText = "";
           for(var i = 0; i < lines.length; i++) {
             modelText += " "+lines[i] + "\n";
           }
           var pointsStr = "";
           for(var i = 0; i < points.length; i++) {
             if(i > 0) pointsStr += ",";
             pointsStr += "[" + points[i] + "]";
           }

           request = "points: [" + pointsStr + "]\n"
                   + "points_encoded: false\n"
                   + "elevation: " + ghRequest.api_params.elevation +"\n"
                   + "model:\n" + modelText;
           console.log(request)
       }

       $.ajax({
           url: "/route",
           type: "POST",
           contentType: contentType,
           dataType: "json",
           data: request,
           success: createRouteCallback(ghRequest, routeResultsDiv, "", true),
           error: function(err) {
               routeResultsDiv.html("Error response: cannot process input");
               var json = JSON.parse(err.responseText);
               createRouteCallback(ghRequest, routeResultsDiv, "", true)(json);
           }
        });
    };

    $("#flex-input-text").keydown(function (e) {
        // CTRL+Enter
        if (e.ctrlKey && e.keyCode == 13) sendData();
    });
    $("#flex-search-button").click(sendData);

    if (isProduction())
        $('#hosting').show();

    var History = window.History;
    if (History.enabled) {
        History.Adapter.bind(window, 'statechange', function () {
            // No need for workaround?
            // Chrome and Safari always emit a popstate event on page load, but Firefox doesn’t
            // https://github.com/defunkt/jquery-pjax/issues/143#issuecomment-6194330

            var state = History.getState();
            console.log(state);
            initFromParams(state.data, true);
        });
    }

    $('#locationform').submit(function (e) {
        // no page reload
        e.preventDefault();
        mySubmit();
    });

    var urlParams = urlTools.parseUrlWithHisto();
    $.when(ghRequest.fetchTranslationMap(urlParams.locale), ghRequest.getInfo())
            .then(function (arg1, arg2) {
                // init translation retrieved from first call (fetchTranslationMap)
                var translations = arg1[0];
                autocomplete.setLocale(translations.locale);
                ghRequest.setLocale(translations.locale);
                translate.init(translations);

                // init bounding box from getInfo result
                var json = arg2[0];
                var tmp = json.bbox;
                bounds.initialized = true;
                bounds.minLon = tmp[0];
                bounds.minLat = tmp[1];
                bounds.maxLon = tmp[2];
                bounds.maxLat = tmp[3];
                nominatim.setBounds(bounds);
                var vehiclesDiv = $("#vehicles");

                function createButton(vehicle, hide) {
                    var button = $("<button class='vehicle-btn' title='" + translate.tr(vehicle) + "'/>");
                    if (hide)
                        button.hide();

                    button.attr('id', vehicle);
                    button.html("<img src='img/" + vehicle + ".png' alt='" + translate.tr(vehicle) + "'></img>");
                    button.click(function () {
                        ghRequest.initVehicle(vehicle);
                        resolveAll();
                        if (ghRequest.route.isResolved())
                          routeLatLng(ghRequest);
                    });
                    return button;
                }

                if (json.features) {
                    ghRequest.features = json.features;

                    // car, foot and bike should come first. mc comes last
                    var prefer = {"car": 1, "foot": 2, "bike": 3, "motorcycle": 10000};
                    var showAllVehicles = urlParams.vehicle && (!prefer[urlParams.vehicle] || prefer[urlParams.vehicle] > 3);
                    var vehicles = vehicleTools.getSortedVehicleKeys(json.features, prefer);
                    if (vehicles.length > 0)
                        ghRequest.initVehicle(vehicles[0]);

                    var hiddenVehicles = [];
                    for (var i in vehicles) {
                        var btn = createButton(vehicles[i].toLowerCase(), !showAllVehicles && i > 2);
                        vehiclesDiv.append(btn);

                        if (i > 2)
                            hiddenVehicles.push(btn);
                    }

                    if (!showAllVehicles && vehicles.length > 3) {
                        var moreBtn = $("<a id='more-vehicle-btn'> ...</a>").click(function () {
                            moreBtn.hide();
                            for (var i in hiddenVehicles) {
                                hiddenVehicles[i].show();
                            }
                        });
                        vehiclesDiv.append($("<a class='vehicle-info-link' href='https://docs.graphhopper.com/#section/Map-Data-and-Routing-Profiles/OpenStreetMap'>?</a>"));
                        vehiclesDiv.append(moreBtn);
                    }
                }
                metaVersionInfo = messages.extractMetaVersionInfo(json);

                mapLayer.initMap(bounds, setStartCoord, setIntermediateCoord, setEndCoord, urlParams.layer, urlParams.use_miles);

                // execute query
                initFromParams(urlParams, true);

                checkInput();
            }, function (err) {
                console.log(err);
                $('#error').html('GraphHopper API offline? <a href="http://graphhopper.com/maps">Refresh</a>' + '<br/>Status: ' + err.statusText + '<br/>' + host);

                bounds = {
                    "minLon": -180,
                    "minLat": -90,
                    "maxLon": 180,
                    "maxLat": 90
                };
                nominatim.setBounds(bounds);
                mapLayer.initMap(bounds, setStartCoord, setIntermediateCoord, setEndCoord, urlParams.layer, urlParams.use_miles);
            });

    var language_code = urlParams.locale && urlParams.locale.split('-', 1)[0];
    if (language_code != 'en') {
        // A few language codes are different in GraphHopper and Flatpickr.
        var flatpickr_locale;
        switch (language_code) {
            case 'ca':  // Catalan
                flatpickr_locale = 'cat';
                break;
            case 'el':  // Greek
                flatpickr_locale = 'gr';
                break;
            default:
                flatpickr_locale = language_code;
        }
        if (Flatpickr.l10ns.hasOwnProperty(flatpickr_locale)) {
            Flatpickr.localize(Flatpickr.l10ns[flatpickr_locale]);
        }
    }

    $(window).resize(function () {
        mapLayer.adjustMapSize();
    });
    $("#locationpoints").sortable({
        items: ".pointDiv",
        cursor: "n-resize",
        containment: "parent",
        handle: ".pointFlag",
        update: function (event, ui) {
            var origin_index = $(ui.item[0]).data('index');
            sortable_items = $("#locationpoints > div.pointDiv");
            $(sortable_items).each(function (index) {
                var data_index = $(this).data('index');
                if (origin_index === data_index) {
                    //log(data_index +'>'+ index);
                    ghRequest.route.move(data_index, index);
                    if (!routeIfAllResolved())
                        checkInput();
                    return false;
                }
            });
        }
    });

    $('#locationpoints > div.pointAdd').click(function () {
        ghRequest.route.add(new GHInput());
        checkInput();
    });

    checkInput();
});


function initFromParams(params, doQuery) {
    ghRequest.init(params);

    var flatpickr = new Flatpickr(document.getElementById("input_date_0"), {
        defaultDate: new Date(),
        allowInput: true, /* somehow then does not sync!? */
        minuteIncrement: 15,
        time_24hr: true,
        enableTime: true
    });
    if (ghRequest.isPublicTransit())
        $(".time_input").show();
    else
        $(".time_input").hide();
    if (ghRequest.getEarliestDepartureTime()) {
        flatpickr.setDate(ghRequest.getEarliestDepartureTime());
    }

    var count = 0;
    var singlePointIndex;
    if (params.point)
        for (var key = 0; key < params.point.length; key++) {
            if (params.point[key] !== "") {
                count++;
                singlePointIndex = key;
            }
        }

    var routeNow = params.point && count >= 2;
    if (routeNow) {
        resolveCoords(params.point, doQuery);
    } else if (params.point && count === 1) {
        ghRequest.route.set(params.point[singlePointIndex], singlePointIndex, true);
        resolveIndex(singlePointIndex).done(function () {
            mapLayer.focus(ghRequest.route.getIndex(singlePointIndex), 15, singlePointIndex);
        });
    }
}

function resolveCoords(pointsAsStr, doQuery) {
    for (var i = 0, l = pointsAsStr.length; i < l; i++) {
        var pointStr = pointsAsStr[i];
        var coords = ghRequest.route.getIndex(i);
        if (!coords || pointStr !== coords.input || !coords.isResolved())
            ghRequest.route.set(pointStr, i, true);
    }

    checkInput();

    if (ghRequest.route.isResolved()) {
        resolveAll();
        routeLatLng(ghRequest, doQuery);
    } else {
        // at least one text input from user -> wait for resolve as we need the coord for routing
        $.when.apply($, resolveAll()).done(function () {
            routeLatLng(ghRequest, doQuery);
        });
    }
}

var FROM = 'from', TO = 'to';
function getToFrom(index) {
    if (index === 0)
        return FROM;
    else if (index === (ghRequest.route.size() - 1))
        return TO;
    return -1;
}

function checkInput() {
    var template = $('#pointTemplate').html(),
            len = ghRequest.route.size();

    // remove deleted points
    if ($('#locationpoints > div.pointDiv').length > len) {
        $('#locationpoints > div.pointDiv:gt(' + (len - 1) + ')').remove();
    }

    // properly unbind previously click handlers
    $("#locationpoints .pointDelete").off();

    var deleteClickHandler = function () {
        var index = $(this).parent().data('index');
        ghRequest.route.removeSingle(index);
        mapLayer.clearLayers();
        checkInput();
        routeLatLng(ghRequest, false);
    };

    // console.log("## new checkInput");
    for (var i = 0; i < len; i++) {
        var div = $('#locationpoints > div.pointDiv').eq(i);
        // console.log(div.length + ", index:" + i + ", len:" + len);
        if (div.length === 0) {
            $('#locationpoints > div.pointAdd').before(translate.nanoTemplate(template, {id: i}));
            div = $('#locationpoints > div.pointDiv').eq(i);
        }

        var toFrom = getToFrom(i);
        div.data("index", i);
        div.find(".pointFlag").attr("src",
                (toFrom === FROM) ? 'img/marker-small-green.png' :
                ((toFrom === TO) ? 'img/marker-small-red.png' : 'img/marker-small-blue.png'));
        if (len > 2) {
            div.find(".pointDelete").click(deleteClickHandler).prop('disabled', false).removeClass('ui-state-disabled');
        } else {
            div.find(".pointDelete").prop('disabled', true).addClass('ui-state-disabled');
        }

        autocomplete.showListForIndex(ghRequest, routeIfAllResolved, i);
        if (translate.isI18nIsInitialized()) {
            var input = div.find(".pointInput");
            if (i === 0)
                $(input).attr("placeholder", translate.tr("from_hint"));
            else if (i === (len - 1))
                $(input).attr("placeholder", translate.tr("to_hint"));
            else
                $(input).attr("placeholder", translate.tr("via_hint"));
        }
    }
}

function setToStart(e) {
    var latlng = e.relatedTarget.getLatLng(),
            index = ghRequest.route.getIndexByCoord(latlng);
    ghRequest.route.move(index, 0);
    routeIfAllResolved();
}

function setToEnd(e) {
    var latlng = e.relatedTarget.getLatLng(),
            index = ghRequest.route.getIndexByCoord(latlng);
    ghRequest.route.move(index, -1);
    routeIfAllResolved();
}

function setStartCoord(e) {
    ghRequest.route.set(e.latlng.wrap(), 0);
    resolveFrom();
    routeIfAllResolved();
}

function setIntermediateCoord(e) {
    var routeLayers = mapLayer.getSubLayers("route");
    var routeSegments = routeLayers.map(function (rl) {
        return {
            coordinates: rl.getLatLngs(),
            wayPoints: rl.feature.properties.snapped_waypoints.coordinates.map(function (wp) {
                return L.latLng(wp[1], wp[0]);
            })
        };
    });
    var index = routeManipulation.getIntermediatePointIndex(routeSegments, e.latlng);
    ghRequest.route.add(e.latlng.wrap(), index);
    resolveIndex(index);
    routeIfAllResolved();
}

function deleteCoord(e) {
    var latlng = e.relatedTarget.getLatLng();
    ghRequest.route.removeSingle(latlng);
    mapLayer.clearLayers();
    routeLatLng(ghRequest, false);
}

function setEndCoord(e) {
    var index = ghRequest.route.size() - 1;
    ghRequest.route.set(e.latlng.wrap(), index);
    resolveTo();
    routeIfAllResolved();
}

function routeIfAllResolved(doQuery) {
    if (ghRequest.route.isResolved()) {
        routeLatLng(ghRequest, doQuery);
        return true;
    }
    return false;
}

function setFlag(coord, index) {
    if (coord.lat) {
        var toFrom = getToFrom(index);
        // intercept openPopup
        var marker = mapLayer.createMarker(index, coord, setToEnd, setToStart, deleteCoord, ghRequest);
        marker._openPopup = marker.openPopup;
        marker.openPopup = function () {
            var latlng = this.getLatLng(),
                    locCoord = ghRequest.route.getIndexFromCoord(latlng),
                    content;
            if (locCoord.resolvedList && locCoord.resolvedList[0] && locCoord.resolvedList[0].locationDetails) {
                var address = locCoord.resolvedList[0].locationDetails;
                content = format.formatAddress(address);
                // at last update the content and update
                this._popup.setContent(content).update();
            }
            this._openPopup();
        };
        var _tempItem = {
            text: translate.tr('set_start'),
            icon: './img/marker-small-green.png',
            callback: setToStart,
            index: 1
        };
        if (toFrom === -1)
            marker.options.contextmenuItems.push(_tempItem); // because the Mixin.ContextMenu isn't initialized
        marker.on('dragend', function (e) {
            mapLayer.clearLayers();
            // inconsistent leaflet API: event.target.getLatLng vs. mouseEvent.latlng?
            var latlng = e.target.getLatLng();
            autocomplete.hide();
            ghRequest.route.getIndex(index).setCoord(latlng.lat, latlng.lng);
            resolveIndex(index);
            // do not wait for resolving and avoid zooming when dragging
            ghRequest.do_zoom = false;
            routeLatLng(ghRequest, false);
        });
    }
}

function resolveFrom() {
    return resolveIndex(0);
}

function resolveTo() {
    return resolveIndex((ghRequest.route.size() - 1));
}

function resolveIndex(index) {
    if(!ghRequest.route.getIndex(index))
        return;
    setFlag(ghRequest.route.getIndex(index), index);
    if (index === 0) {
        if (!ghRequest.to.isResolved())
            mapLayer.setDisabledForMapsContextMenu('start', true);
        else
            mapLayer.setDisabledForMapsContextMenu('start', false);
    } else if (index === (ghRequest.route.size() - 1)) {
        if (!ghRequest.from.isResolved())
            mapLayer.setDisabledForMapsContextMenu('end', true);
        else
            mapLayer.setDisabledForMapsContextMenu('end', false);
    }

    return nominatim.resolve(index, ghRequest.route.getIndex(index));
}

function resolveAll() {
    var ret = [];
    for (var i = 0, l = ghRequest.route.size(); i < l; i++) {
        ret[i] = resolveIndex(i);
    }

    if(ghRequest.isPublicTransit())
        ghRequest.setEarliestDepartureTime(
            moment($("#input_date_0").val(), 'YYYY-MM-DD HH:mm').toISOString());

    return ret;
}

function flagAll() {
    for (var i = 0, l = ghRequest.route.size(); i < l; i++) {
        setFlag(ghRequest.route.getIndex(i), i);
    }
}

function createRouteCallback(request, routeResultsDiv, urlForHistory, doZoom) {
    return function (json) {
       routeResultsDiv.html("");
       if (json.message) {
           var tmpErrors = json.message;
           console.log(tmpErrors);
           if (json.hints) {
               for (var m = 0; m < json.hints.length; m++) {
                   routeResultsDiv.append("<div class='error'>" + json.hints[m].message + "</div>");
               }
           } else {
               routeResultsDiv.append("<div class='error'>" + tmpErrors + "</div>");
           }
           return;
       }

       function createClickHandler(geoJsons, currentLayerIndex, tabHeader, oneTab, hasElevation, details) {
           return function () {

               var currentGeoJson = geoJsons[currentLayerIndex];
               mapLayer.eachLayer(function (layer) {
                   // skip markers etc
                   if (!layer.setStyle)
                       return;

                   var doHighlight = layer.feature === currentGeoJson;
                   layer.setStyle(doHighlight ? highlightRouteStyle : alternativeRouteStye);
                   if (doHighlight) {
                       if (!L.Browser.ie && !L.Browser.opera)
                           layer.bringToFront();
                   }
               });

               if (hasElevation) {
                   mapLayer.clearElevation();
                   mapLayer.addElevation(currentGeoJson, details);
               }

               headerTabs.find("li").removeClass("current");
               routeResultsDiv.find("div").removeClass("current");

               tabHeader.addClass("current");
               oneTab.addClass("current");
           };
       }

       var headerTabs = $("<ul id='route_result_tabs'/>");
       if (json.paths.length > 1) {
           routeResultsDiv.append(headerTabs);
           routeResultsDiv.append("<div class='clear'/>");
       }

       // the routing layer uses the geojson properties.style for the style, see map.js
       var defaultRouteStyle = {color: "#00cc33", "weight": 5, "opacity": 0.6};
       var highlightRouteStyle = {color: "#00cc33", "weight": 6, "opacity": 0.8};
       var alternativeRouteStye = {color: "darkgray", "weight": 6, "opacity": 0.8};
       var geoJsons = [];
       var firstHeader;

       // Create buttons to toggle between SI and imperial units.
       var createUnitsChooserButtonClickHandler = function (useMiles) {
           return function () {
               mapLayer.updateScale(useMiles);
               ghRequest.useMiles = useMiles;
               resolveAll();
               if (ghRequest.route.isResolved())
                 routeLatLng(ghRequest);
           };
       };

       if(json.paths.length > 0 && json.paths[0].points_order) {
           mapLayer.clearLayers();
           var po = json.paths[0].points_order;
           for (i = 0; i < po.length; i++) {
               setFlag(ghRequest.route.getIndex(po[i]), i);
           }
       }

       for (var pathIndex = 0; pathIndex < json.paths.length; pathIndex++) {
           var tabHeader = $("<li>").append((pathIndex + 1) + "<img class='alt_route_img' src='img/alt_route.png'/>");
           if (pathIndex === 0)
               firstHeader = tabHeader;

           headerTabs.append(tabHeader);
           var path = json.paths[pathIndex];
           var style = (pathIndex === 0) ? defaultRouteStyle : alternativeRouteStye;

           var geojsonFeature = {
               "type": "Feature",
               "geometry": path.points,
               "properties": {
                   "style": style,
                   name: "route",
                   snapped_waypoints: path.snapped_waypoints
               }
           };

           geoJsons.push(geojsonFeature);
           mapLayer.addDataToRoutingLayer(geojsonFeature);
           var oneTab = $("<div class='route_result_tab'>");
           routeResultsDiv.append(oneTab);
           tabHeader.click(createClickHandler(geoJsons, pathIndex, tabHeader, oneTab, request.hasElevation(), path.details));

           var routeInfo = $("<div class='route_description'>");
           if (path.description && path.description.length > 0) {
               routeInfo.text(path.description);
               routeInfo.append("<br/>");
           }

           var tempDistance = translate.createDistanceString(path.distance, request.useMiles);
           var tempRouteInfo;
           if(request.isPublicTransit()) {
               var tempArrTime = moment(ghRequest.getEarliestDepartureTime())
                                       .add(path.time, 'milliseconds')
                                       .format('LT');
               if(path.transfers >= 0)
                   tempRouteInfo = translate.tr("pt_route_info", [tempArrTime, path.transfers, tempDistance]);
               else
                   tempRouteInfo = translate.tr("pt_route_info_walking", [tempArrTime, tempDistance]);
           } else {
               var tmpDuration = translate.createTimeString(path.time);
               tempRouteInfo = translate.tr("route_info", [tempDistance, tmpDuration]);
           }

           routeInfo.append(tempRouteInfo);

           var kmButton = $("<button class='plain_text_button " + (request.useMiles ? "gray" : "") + "'>");
           kmButton.text(translate.tr2("km_abbr"));
           kmButton.click(createUnitsChooserButtonClickHandler(false));

           var miButton = $("<button class='plain_text_button " + (request.useMiles ? "" : "gray") + "'>");
           miButton.text(translate.tr2("mi_abbr"));
           miButton.click(createUnitsChooserButtonClickHandler(true));

           var buttons = $("<span style='float: right;'>");
           buttons.append(kmButton);
           buttons.append('|');
           buttons.append(miButton);

           routeInfo.append(buttons);

           if (request.hasElevation()) {
               routeInfo.append(translate.createEleInfoString(path.ascend, path.descend, request.useMiles));
           }

           routeInfo.append($("<div style='clear:both'/>"));
           oneTab.append(routeInfo);

           if (path.instructions) {
               var instructions = require('./instructions.js');
               oneTab.append(instructions.create(mapLayer, path, urlForHistory, request));
           }

           var detailObj = path.details;
           if(detailObj && request.api_params.debug) {
               // detailKey, would be for example average_speed
               for (var detailKey in detailObj) {
                   var pathDetailsArr = detailObj[detailKey];
                   for (i = 0; i < pathDetailsArr.length; i++) {
                       var pathDetailObj = pathDetailsArr[i];
                       var firstIndex = pathDetailObj[0];
                       var value = pathDetailObj[2];
                       var lngLat = path.points.coordinates[firstIndex];
                       L.marker([lngLat[1], lngLat[0]], {
                           icon: L.icon({
                               iconUrl: './img/marker-small-blue.png',
                               iconSize: [15, 15]
                           }),
                           draggable: true,
                           autoPan: true
                       }).addTo(mapLayer.getRoutingLayer()).bindPopup(detailKey + ":" + value);
                   }
               }
           }
       }
       // already select best path
       firstHeader.click();

       mapLayer.adjustMapSize();
       // TODO change bounding box on click
       var firstPath = json.paths[0];
       if (firstPath.bbox && doZoom) {
           var minLon = firstPath.bbox[0];
           var minLat = firstPath.bbox[1];
           var maxLon = firstPath.bbox[2];
           var maxLat = firstPath.bbox[3];
           var tmpB = new L.LatLngBounds(new L.LatLng(minLat, minLon), new L.LatLng(maxLat, maxLon));
           mapLayer.fitMapToBounds(tmpB);
       }

       $('.defaulting').each(function (index, element) {
           $(element).css("color", "black");
       });
   }
}

function routeLatLng(request, doQuery) {
    var i;

    // do_zoom should not show up in the URL but in the request object to avoid zooming for history change
    var doZoom = request.do_zoom;
    request.do_zoom = true;

    var urlForHistory = request.createHistoryURL() + "&layer=" + tileLayers.activeLayerName;

    // not enabled e.g. if no cookies allowed (?)
    // if disabled we have to do the query and cannot rely on the statechange history event
    if (!doQuery && History.enabled) {
        // 2. important workaround for encoding problems in history.js
        var params = urlTools.parseUrl(urlForHistory);
        console.log(params);
        params.do_zoom = doZoom;
        // force a new request even if we have the same parameters
        params.mathRandom = Math.random();
        History.pushState(params, messages.browserTitle, urlForHistory);
        return;
    }
    var infoDiv = $("#info");
    infoDiv.empty();
    infoDiv.show();
    var routeResultsDiv = $("<div class='route_results'/>");
    infoDiv.append(routeResultsDiv);

    mapLayer.clearElevation();
    mapLayer.clearLayers();
    flagAll();

    mapLayer.setDisabledForMapsContextMenu('intermediate', false);

    $("#vehicles button").removeClass("selectvehicle");
    $("button#" + request.getVehicle().toLowerCase()).addClass("selectvehicle");

    var urlForAPI = request.createURL();
    routeResultsDiv.html('<img src="img/indicator.gif"/> Search Route ...');
    request.doRequest(urlForAPI, createRouteCallback(request, routeResultsDiv, urlForHistory, doZoom));
}

function mySubmit() {
    var fromStr,
            toStr,
            viaStr,
            allStr = [],
            inputOk = true;
    var location_points = $("#locationpoints > div.pointDiv > input.pointInput");
    var len = location_points.size;
    $.each(location_points, function (index) {
        if (index === 0) {
            fromStr = $(this).val();
            if (fromStr !== translate.tr("from_hint") && fromStr !== "")
                allStr.push(fromStr);
            else
                inputOk = false;
        } else if (index === (len - 1)) {
            toStr = $(this).val();
            if (toStr !== translate.tr("to_hint") && toStr !== "")
                allStr.push(toStr);
            else
                inputOk = false;
        } else {
            viaStr = $(this).val();
            if (viaStr !== translate.tr("via_hint") && viaStr !== "")
                allStr.push(viaStr);
            else
                inputOk = false;
        }
    });
    if (!inputOk) {
        // TODO print warning
        return;
    }
    if (fromStr === translate.tr("from_hint")) {
        // no special function
        return;
    }
    if (toStr === translate.tr("to_hint")) {
        // lookup area
        ghRequest.from.setStr(fromStr);
        $.when(resolveFrom()).done(function () {
            mapLayer.focus(ghRequest.from, null, 0);
        });
        return;
    }
    // route!
    if (inputOk)
        resolveCoords(allStr);
}

function isProduction() {
    return host.indexOf("graphhopper.com") > 0;
}

module.exports.setFlag = setFlag;<|MERGE_RESOLUTION|>--- conflicted
+++ resolved
@@ -33,15 +33,10 @@
 if (ghenv.environment === 'development') {
     var autocomplete = AutoComplete.prototype.createStub();
     GHRequest.prototype.hasTCSupport = function() {
-<<<<<<< HEAD
-       var featureSet = this.features[this.api_params.vehicle];
-       return featureSet && featureSet.turn_costs;
-=======
        if(this.api_params.turn_costs !== false) {
           var featureSet = this.features[this.api_params.vehicle];
           this.api_params.turn_costs = featureSet && featureSet.turn_costs;
        }
->>>>>>> 60e6bc27
     };
 } else {
     var autocomplete = new AutoComplete(ghenv.geocoding.host, ghenv.geocoding.api_key);
