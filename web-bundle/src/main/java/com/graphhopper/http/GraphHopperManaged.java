/*
 *  Licensed to GraphHopper GmbH under one or more contributor
 *  license agreements. See the NOTICE file distributed with this work for
 *  additional information regarding copyright ownership.
 *
 *  GraphHopper GmbH licenses this file to you under the Apache License,
 *  Version 2.0 (the "License"); you may not use this file except in
 *  compliance with the License. You may obtain a copy of the License at
 *
 *       http://www.apache.org/licenses/LICENSE-2.0
 *
 *  Unless required by applicable law or agreed to in writing, software
 *  distributed under the License is distributed on an "AS IS" BASIS,
 *  WITHOUT WARRANTIES OR CONDITIONS OF ANY KIND, either express or implied.
 *  See the License for the specific language governing permissions and
 *  limitations under the License.
 */

package com.graphhopper.http;

import com.fasterxml.jackson.databind.DeserializationFeature;
import com.fasterxml.jackson.databind.ObjectMapper;
import com.fasterxml.jackson.dataformat.yaml.YAMLFactory;
import com.graphhopper.GraphHopper;
import com.graphhopper.jackson.Jackson;
import com.graphhopper.json.geo.JsonFeatureCollection;
import com.graphhopper.reader.gtfs.GraphHopperGtfs;
import com.graphhopper.reader.osm.GraphHopperOSM;
import com.graphhopper.routing.lm.LandmarkStorage;
import com.graphhopper.routing.util.CustomModel;
import com.graphhopper.routing.util.spatialrules.SpatialRuleLookupHelper;
import com.graphhopper.util.CmdArgs;
import com.graphhopper.util.Helper;
import com.graphhopper.util.Parameters;
import com.graphhopper.util.shapes.BBox;
import io.dropwizard.lifecycle.Managed;

import org.locationtech.jts.geom.Envelope;
import org.slf4j.Logger;
import org.slf4j.LoggerFactory;

<<<<<<< HEAD
import java.io.*;
import java.util.Arrays;
import java.util.Map;
=======
import java.io.BufferedReader;
import java.io.FileInputStream;
import java.io.IOException;
import java.io.InputStreamReader;
import java.io.Reader;
import java.nio.charset.StandardCharsets;
import java.nio.file.DirectoryStream;
import java.nio.file.Files;
import java.nio.file.Path;
import java.nio.file.Paths;
import java.util.ArrayList;
import java.util.List;
>>>>>>> a9795e01

import static com.graphhopper.util.Helper.UTF_CS;

public class GraphHopperManaged implements Managed {

    private final Logger logger = LoggerFactory.getLogger(getClass());
    private final GraphHopper graphHopper;

    public GraphHopperManaged(CmdArgs configuration, ObjectMapper objectMapper) {
        ObjectMapper localObjectMapper = objectMapper.copy();
        localObjectMapper.configure(DeserializationFeature.FAIL_ON_UNKNOWN_PROPERTIES, false);
        String splitAreaLocation = configuration.get(Parameters.Landmark.PREPARE + "split_area_location", "");
        JsonFeatureCollection landmarkSplittingFeatureCollection;
        try (Reader reader = splitAreaLocation.isEmpty() ? new InputStreamReader(LandmarkStorage.class.getResource("map.geo.json").openStream(), UTF_CS) : new InputStreamReader(new FileInputStream(splitAreaLocation), UTF_CS)) {
            landmarkSplittingFeatureCollection = localObjectMapper.readValue(reader, JsonFeatureCollection.class);
        } catch (IOException e1) {
            logger.error("Problem while reading border map GeoJSON. Skipping this.", e1);
            landmarkSplittingFeatureCollection = null;
        }
        if (configuration.has("gtfs.file")) {
            graphHopper = new GraphHopperGtfs(configuration);
        } else {
            graphHopper = new GraphHopperOSM(landmarkSplittingFeatureCollection).forServer();
        }
        if (!configuration.get("spatial_rules.location", "").isEmpty()) {
            throw new RuntimeException("spatial_rules.location has been deprecated. Please use spatial_rules.borders_directory instead.");
        }
        String spatialRuleBordersDirLocation = configuration.get("spatial_rules.borders_directory", "");
        if (!spatialRuleBordersDirLocation.isEmpty()) {
            final BBox maxBounds = BBox.parseBBoxString(configuration.get("spatial_rules.max_bbox", "-180, 180, -90, 90"));
            final Path bordersDirectory = Paths.get(spatialRuleBordersDirLocation);
            List<JsonFeatureCollection> jsonFeatureCollections = new ArrayList<>();
            try (DirectoryStream<Path> stream = Files.newDirectoryStream(bordersDirectory, "*.{geojson,json}")) {
                for (Path borderFile : stream) {
                    try (BufferedReader reader = Files.newBufferedReader(borderFile, StandardCharsets.UTF_8)) {
                        JsonFeatureCollection jsonFeatureCollection = localObjectMapper.readValue(reader, JsonFeatureCollection.class);
                        jsonFeatureCollections.add(jsonFeatureCollection);
                    }
                }
            } catch (IOException e) {
                throw new RuntimeException(e);
            }
            SpatialRuleLookupHelper.buildAndInjectSpatialRuleIntoGH(graphHopper, new Envelope(maxBounds.minLon, maxBounds.maxLon, maxBounds.minLat, maxBounds.maxLat), jsonFeatureCollections);
        }

        String customModelLocation = configuration.get("graph.custom_profiles.directory", "");
        if (!customModelLocation.isEmpty()) {
            ObjectMapper yamlOM = Jackson.initObjectMapper(new ObjectMapper(new YAMLFactory()));
            for (Map.Entry<String, File> entry : Helper.listFiles(new File(customModelLocation), Arrays.asList("yaml", "yml"))) {
                try {
                    CustomModel customModel = yamlOM.readValue(entry.getValue(), CustomModel.class);
                    graphHopper.putCustomModel(entry.getKey(), customModel);
                } catch (Exception ex) {
                    throw new RuntimeException("Cannot custom_model from " + entry.getValue(), ex);
                }
            }
        }

        graphHopper.init(configuration);
    }

    @Override
    public void start() {
        graphHopper.importOrLoad();
        logger.info("loaded graph at:{}, data_reader_file:{}, encoded values:{}, {}",
                        graphHopper.getGraphHopperLocation(), graphHopper.getDataReaderFile(),
                        graphHopper.getEncodingManager().toEncodedValuesAsString(),
                        graphHopper.getGraphHopperStorage().toDetailsString());
    }

    public GraphHopper getGraphHopper() {
        return graphHopper;
    }

    @Override
    public void stop() {
        graphHopper.close();
    }


}<|MERGE_RESOLUTION|>--- conflicted
+++ resolved
@@ -34,29 +34,20 @@
 import com.graphhopper.util.Parameters;
 import com.graphhopper.util.shapes.BBox;
 import io.dropwizard.lifecycle.Managed;
-
 import org.locationtech.jts.geom.Envelope;
 import org.slf4j.Logger;
 import org.slf4j.LoggerFactory;
 
-<<<<<<< HEAD
 import java.io.*;
-import java.util.Arrays;
-import java.util.Map;
-=======
-import java.io.BufferedReader;
-import java.io.FileInputStream;
-import java.io.IOException;
-import java.io.InputStreamReader;
-import java.io.Reader;
 import java.nio.charset.StandardCharsets;
 import java.nio.file.DirectoryStream;
 import java.nio.file.Files;
 import java.nio.file.Path;
 import java.nio.file.Paths;
 import java.util.ArrayList;
+import java.util.Arrays;
 import java.util.List;
->>>>>>> a9795e01
+import java.util.Map;
 
 import static com.graphhopper.util.Helper.UTF_CS;
 
@@ -122,9 +113,9 @@
     public void start() {
         graphHopper.importOrLoad();
         logger.info("loaded graph at:{}, data_reader_file:{}, encoded values:{}, {}",
-                        graphHopper.getGraphHopperLocation(), graphHopper.getDataReaderFile(),
-                        graphHopper.getEncodingManager().toEncodedValuesAsString(),
-                        graphHopper.getGraphHopperStorage().toDetailsString());
+                graphHopper.getGraphHopperLocation(), graphHopper.getDataReaderFile(),
+                graphHopper.getEncodingManager().toEncodedValuesAsString(),
+                graphHopper.getGraphHopperStorage().toDetailsString());
     }
 
     public GraphHopper getGraphHopper() {
