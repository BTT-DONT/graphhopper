/*
 *  Licensed to GraphHopper GmbH under one or more contributor
 *  license agreements. See the NOTICE file distributed with this work for
 *  additional information regarding copyright ownership.
 *
 *  GraphHopper GmbH licenses this file to you under the Apache License,
 *  Version 2.0 (the "License"); you may not use this file except in
 *  compliance with the License. You may obtain a copy of the License at
 *
 *       http://www.apache.org/licenses/LICENSE-2.0
 *
 *  Unless required by applicable law or agreed to in writing, software
 *  distributed under the License is distributed on an "AS IS" BASIS,
 *  WITHOUT WARRANTIES OR CONDITIONS OF ANY KIND, either express or implied.
 *  See the License for the specific language governing permissions and
 *  limitations under the License.
 */
package com.graphhopper.gtfs;

import com.carrotsearch.hppc.IntObjectHashMap;
import com.carrotsearch.hppc.IntObjectMap;
import com.carrotsearch.hppc.cursors.IntObjectCursor;
import com.graphhopper.routing.ev.EnumEncodedValue;
import com.graphhopper.util.EdgeIterator;

import java.time.Instant;
import java.util.*;
import java.util.function.Consumer;
import java.util.stream.Stream;
import java.util.stream.StreamSupport;

/**
 * Implements a Multi-Criteria Label Setting (MLS) path finding algorithm
 * with the criteria earliest arrival time and number of transfers.
 * <p>
 *
 * @author Michael Zilske
 * @author Peter Karich
 * @author Wesam Herbawi
 */
public class MultiCriteriaLabelSetting {

    public interface SPTVisitor {
        void visit(Label label);
    }

    private final Comparator<Label> queueComparator;
    private final List<Label> targetLabels;
    private long startTime;
    private final EnumEncodedValue<GtfsStorage.EdgeType> typeEnc;
    private final IntObjectMap<List<Label>> fromMap;
    private final PriorityQueue<Label> fromHeap;
<<<<<<< HEAD
    private final int maxRelaxedNodes;
=======
    private long maxProfileDuration;
    private final int maxVisitedNodes;
>>>>>>> fba34a20
    private final boolean reverse;
    private final boolean mindTransfers;
    private final boolean profileQuery;
    private int relaxedNodes;
    private int exploredNodes;
    private final GraphExplorer explorer;
    private double betaTransfers;
    private double betaWalkTime = 1.0;
    private long limitStreetTime = Long.MAX_VALUE;

<<<<<<< HEAD
    public MultiCriteriaLabelSetting(GraphExplorer explorer, PtEncodedValues flagEncoder, boolean reverse, boolean mindTransfers, boolean profileQuery, int maxRelaxedNodes, List<Label> solutions) {
        this.maxRelaxedNodes = maxRelaxedNodes;
=======
    public MultiCriteriaLabelSetting(GraphExplorer explorer, PtEncodedValues flagEncoder, boolean reverse, boolean mindTransfers, boolean profileQuery, long maxProfileDuration, int maxVisitedNodes, List<Label> solutions) {
        this.maxVisitedNodes = maxVisitedNodes;
>>>>>>> fba34a20
        this.explorer = explorer;
        this.reverse = reverse;
        this.mindTransfers = mindTransfers;
        this.profileQuery = profileQuery;
        this.maxProfileDuration = maxProfileDuration;
        this.targetLabels = solutions;
        this.typeEnc = flagEncoder.getTypeEnc();

        queueComparator = Comparator
                .comparingLong(this::weight)
                .thenComparingLong(l -> l.nTransfers)
                .thenComparingLong(l -> l.walkTime)
                .thenComparingLong(l -> departureTimeCriterion(l) != null ? departureTimeCriterion(l) : 0)
                .thenComparingLong(l -> l.impossible ? 1 : 0);
        fromHeap = new PriorityQueue<>(queueComparator);
        fromMap = new IntObjectHashMap<>();
    }

    public Stream<Label> calcLabels(int from, Instant startTime) {
        this.startTime = startTime.toEpochMilli();
        return StreamSupport.stream(new MultiCriteriaLabelSettingSpliterator(from), false)
                //.limit(maxVisitedNodes)
                .peek(label -> relaxedNodes++);
    }

    // experimental
    void setBetaTransfers(double betaTransfers) {
        this.betaTransfers = betaTransfers;
    }

    // experimental
    void setBetaWalkTime(double betaWalkTime) {
        this.betaWalkTime = betaWalkTime;
    }

    private class MultiCriteriaLabelSettingSpliterator extends Spliterators.AbstractSpliterator<Label> {

        MultiCriteriaLabelSettingSpliterator(int from) {
            super(0, 0);
            Label label = new Label(startTime, EdgeIterator.NO_EDGE, from, 0, null, 0, 0, false, null);
            ArrayList<Label> labels = new ArrayList<>(1);
            labels.add(label);
            fromMap.put(from, labels);
            fromHeap.add(label);
        }

        @Override
        public boolean tryAdvance(Consumer<? super Label> action) {
            while (!fromHeap.isEmpty() && fromHeap.peek().deleted)
                fromHeap.poll();
            if (fromHeap.isEmpty()) {
                return false;
            } else {
                Label label = fromHeap.poll();
                action.accept(label);
                explorer.exploreEdgesAround(label).forEach(edge -> {
                    exploredNodes++;
                    long nextTime;
                    if (reverse) {
                        nextTime = label.currentTime - explorer.calcTravelTimeMillis(edge, label.currentTime);
                    } else {
                        nextTime = label.currentTime + explorer.calcTravelTimeMillis(edge, label.currentTime);
                    }
                    int nTransfers = label.nTransfers + explorer.calcNTransfers(edge);
                    Long firstPtDepartureTime = label.departureTime;
                    GtfsStorage.EdgeType edgeType = edge.get(typeEnc);
                    if (!reverse && (edgeType == GtfsStorage.EdgeType.ENTER_TIME_EXPANDED_NETWORK || edgeType == GtfsStorage.EdgeType.WAIT)) {
                        if (label.nTransfers == 0) {
                            firstPtDepartureTime = nextTime - label.walkTime;
                        }
                    } else if (reverse && (edgeType == GtfsStorage.EdgeType.LEAVE_TIME_EXPANDED_NETWORK || edgeType == GtfsStorage.EdgeType.WAIT_ARRIVAL)) {
                        if (label.nTransfers == 0) {
                            firstPtDepartureTime = nextTime + label.walkTime;
                        }
                    }
                    long walkTime = label.walkTime + (edgeType == GtfsStorage.EdgeType.HIGHWAY || edgeType == GtfsStorage.EdgeType.ENTER_PT || edgeType == GtfsStorage.EdgeType.EXIT_PT ? ((reverse ? -1 : 1) * (nextTime - label.currentTime)) : 0);
                    if (walkTime > limitStreetTime)
                        return;
                    boolean impossible = label.impossible
                            || explorer.isBlocked(edge)
                            || (!reverse) && edgeType == GtfsStorage.EdgeType.BOARD && label.residualDelay > 0
                            || reverse && edgeType == GtfsStorage.EdgeType.ALIGHT && label.residualDelay < explorer.getDelayFromAlightEdge(edge, label.currentTime);
                    long residualDelay;
                    if (!reverse) {
                        if (edgeType == GtfsStorage.EdgeType.WAIT || edgeType == GtfsStorage.EdgeType.TRANSFER) {
                            residualDelay = Math.max(0, label.residualDelay - explorer.calcTravelTimeMillis(edge, label.currentTime));
                        } else if (edgeType == GtfsStorage.EdgeType.ALIGHT) {
                            residualDelay = label.residualDelay + explorer.getDelayFromAlightEdge(edge, label.currentTime);
                        } else if (edgeType == GtfsStorage.EdgeType.BOARD) {
                            residualDelay = -explorer.getDelayFromBoardEdge(edge, label.currentTime);
                        } else {
                            residualDelay = label.residualDelay;
                        }
                    } else {
                        if (edgeType == GtfsStorage.EdgeType.WAIT || edgeType == GtfsStorage.EdgeType.TRANSFER) {
                            residualDelay = label.residualDelay + explorer.calcTravelTimeMillis(edge, label.currentTime);
                        } else {
                            residualDelay = 0;
                        }
                    }
                    if (!reverse && edgeType == GtfsStorage.EdgeType.LEAVE_TIME_EXPANDED_NETWORK && residualDelay > 0) {
                        Label newImpossibleLabelForDelayedTrip = new Label(nextTime, edge.getEdge(), edge.getAdjNode(), nTransfers, firstPtDepartureTime, walkTime, residualDelay, true, label);
                        insertIfNotDominated(newImpossibleLabelForDelayedTrip);
                        nextTime += residualDelay;
                        residualDelay = 0;
                        Label newLabel = new Label(nextTime, edge.getEdge(), edge.getAdjNode(), nTransfers, firstPtDepartureTime, walkTime, residualDelay, impossible, label);
                        insertIfNotDominated(newLabel);
                    } else {
                        Label newLabel = new Label(nextTime, edge.getEdge(), edge.getAdjNode(), nTransfers, firstPtDepartureTime, walkTime, residualDelay, impossible, label);
                        insertIfNotDominated(newLabel);
                    }
                });
                return true;
            }
        }

        private void insertIfNotDominated(Label label) {
            if (isNotDominatedByAnyOf(label, targetLabels)) {
                List<Label> sptEntries = fromMap.get(label.adjNode);
                if (sptEntries == null) {
                    sptEntries = new ArrayList<>(1);
                    fromMap.put(label.adjNode, sptEntries);
                }
                if (isNotDominatedByAnyOf(label, sptEntries)) {
                    removeDominated(label, sptEntries);
                    sptEntries.add(label);
                    fromHeap.add(label);
                }
            }
        }
    }

    boolean isNotDominatedByAnyOf(Label me, Collection<Label> sptEntries) {
        for (Label they : sptEntries) {
            if (dominates(they, me)) {
                return false;
            }
        }
        return true;
    }

    void removeDominated(Label me, Collection<Label> sptEntries) {
        for (Iterator<Label> iterator = sptEntries.iterator(); iterator.hasNext(); ) {
            Label sptEntry = iterator.next();
            if (dominates(me, sptEntry)) {
                sptEntry.deleted = true;
                iterator.remove();
            }
        }
    }

    private boolean dominates(Label me, Label they) {
        if (weight(me) > weight(they))
            return false;

        if (profileQuery) {
            if (me.departureTime != null && they.departureTime != null) {
                if (departureTimeCriterion(me) > departureTimeCriterion(they) && departureTimeCriterion(me) < departureTimeCriterion(they) + maxProfileDuration)
                    return false;
            } else {
                if (travelTimeCriterion(me) > travelTimeCriterion(they))
                    return false;
            }
        }

        if (mindTransfers && me.nTransfers > they.nTransfers)
            return false;
        if (me.impossible && !they.impossible)
            return false;

        if (weight(me) < weight(they))
            return true;
        if (profileQuery) {
            if (me.departureTime != null && they.departureTime != null) {
                if (departureTimeCriterion(me) < departureTimeCriterion(they))
                    return true;
            } else {
                if (travelTimeCriterion(me) < travelTimeCriterion(they))
                    return true;
            }
        }
        if (mindTransfers && me.nTransfers < they.nTransfers)
            return true;

        return queueComparator.compare(me, they) <= 0;
    }

    private Long departureTimeCriterion(Label label) {
        return label.departureTime == null ? null : reverse ? label.departureTime : -label.departureTime;
    }

    long weight(Label label) {
        return timeSinceStartTime(label) + (long) (label.nTransfers * betaTransfers) + (long) (label.walkTime * (betaWalkTime - 1.0));
    }

    long timeSinceStartTime(Label label) {
        return (reverse ? -1 : 1) * (label.currentTime - startTime);
    }

    private long travelTimeCriterion(Label label) {
        if (label.departureTime == null) {
            return label.walkTime;
        } else {
            return (reverse ? -1 : 1) * (label.currentTime - label.departureTime);
        }
    }

    public void setLimitStreetTime(long limitStreetTime) {
        this.limitStreetTime = limitStreetTime;
    }

    int getRelaxedNodes() {
        return relaxedNodes;
    }

    int getExploredNodes() {
        return exploredNodes;
    }

}<|MERGE_RESOLUTION|>--- conflicted
+++ resolved
@@ -50,12 +50,8 @@
     private final EnumEncodedValue<GtfsStorage.EdgeType> typeEnc;
     private final IntObjectMap<List<Label>> fromMap;
     private final PriorityQueue<Label> fromHeap;
-<<<<<<< HEAD
+    private long maxProfileDuration;
     private final int maxRelaxedNodes;
-=======
-    private long maxProfileDuration;
-    private final int maxVisitedNodes;
->>>>>>> fba34a20
     private final boolean reverse;
     private final boolean mindTransfers;
     private final boolean profileQuery;
@@ -66,13 +62,8 @@
     private double betaWalkTime = 1.0;
     private long limitStreetTime = Long.MAX_VALUE;
 
-<<<<<<< HEAD
-    public MultiCriteriaLabelSetting(GraphExplorer explorer, PtEncodedValues flagEncoder, boolean reverse, boolean mindTransfers, boolean profileQuery, int maxRelaxedNodes, List<Label> solutions) {
+    public MultiCriteriaLabelSetting(GraphExplorer explorer, PtEncodedValues flagEncoder, boolean reverse, boolean mindTransfers, boolean profileQuery, long maxProfileDuration, int maxRelaxedNodes, List<Label> solutions) {
         this.maxRelaxedNodes = maxRelaxedNodes;
-=======
-    public MultiCriteriaLabelSetting(GraphExplorer explorer, PtEncodedValues flagEncoder, boolean reverse, boolean mindTransfers, boolean profileQuery, long maxProfileDuration, int maxVisitedNodes, List<Label> solutions) {
-        this.maxVisitedNodes = maxVisitedNodes;
->>>>>>> fba34a20
         this.explorer = explorer;
         this.reverse = reverse;
         this.mindTransfers = mindTransfers;
