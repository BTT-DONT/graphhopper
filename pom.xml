--- conflicted
+++ resolved
@@ -20,11 +20,8 @@
         <slf4j.version>1.7.21</slf4j.version>
         <log4j.version>1.2.17</log4j.version>
         <gh.version>0.11.0</gh.version>
-<<<<<<< HEAD
-=======
         <jackson.version>2.9.6</jackson.version>
         <dropwizard.version>1.3.5</dropwizard.version>
->>>>>>> 3d04e238
 	
         <org-netbeans-modules-editor-indent.CodeStyle.project.indent-shift-width>4</org-netbeans-modules-editor-indent.CodeStyle.project.indent-shift-width>
         <org-netbeans-modules-editor-indent.CodeStyle.project.spaces-per-tab>4</org-netbeans-modules-editor-indent.CodeStyle.project.spaces-per-tab>
