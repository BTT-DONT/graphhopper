--- conflicted
+++ resolved
@@ -17,18 +17,18 @@
  */
 package com.graphhopper.routing;
 
+import com.graphhopper.GraphHopper;
 import com.graphhopper.reader.PrinctonReader;
-import com.graphhopper.routing.ch.PrepareContractionHierarchies;
-import com.graphhopper.routing.lm.PrepareLandmarks;
 import com.graphhopper.routing.util.EncodingManager;
 import com.graphhopper.routing.util.FlagEncoder;
+import com.graphhopper.routing.util.HintsMap;
 import com.graphhopper.routing.util.TestAlgoCollector.AlgoHelperEntry;
 import com.graphhopper.routing.util.TraversalMode;
-import com.graphhopper.routing.weighting.ShortestWeighting;
 import com.graphhopper.routing.weighting.Weighting;
-import com.graphhopper.storage.*;
+import com.graphhopper.storage.CHGraph;
+import com.graphhopper.storage.GraphBuilder;
+import com.graphhopper.storage.GraphHopperStorage;
 import com.graphhopper.storage.index.LocationIndex;
-import com.graphhopper.storage.index.LocationIndexTree;
 import com.graphhopper.util.Parameters;
 import com.graphhopper.util.StopWatch;
 import org.junit.Test;
@@ -45,72 +45,75 @@
 
 /**
  * Try algorithms, indices and graph storages with real data
- * <p>
  *
  * @author Peter Karich
  */
 public class RoutingAlgorithmIT {
-<<<<<<< HEAD
-    public static List<AlgoHelperEntry> createAlgos(GraphHopperStorage ghStorage,
-                                                    LocationIndex idx, boolean withPreparedAlgo,
-                                                    final TraversalMode tMode, final Weighting weighting,
-                                                    final EncodingManager manager) {
-=======
-    public static List<AlgoHelperEntry> createAlgos(GraphHopperStorage ghStorage, LocationIndex idx, boolean withCH,
-                                                    TraversalMode tMode, Weighting weighting) {
->>>>>>> 768c036e
+    public static List<AlgoHelperEntry> createAlgos(final GraphHopper hopper, final HintsMap hints, TraversalMode tMode) {
+        GraphHopperStorage ghStorage = hopper.getGraphHopperStorage();
+        LocationIndex idx = hopper.getLocationIndex();
+
+        String addStr = "";
+        if (tMode.isEdgeBased())
+            addStr = "turn|";
+
+        FlagEncoder encoder = hopper.getEncodingManager().getEncoder(hints.getVehicle());
+        Weighting weighting = hopper.createWeighting(hints, encoder, hopper.getGraphHopperStorage());
+
+        HintsMap defaultHints = new HintsMap().put(Parameters.CH.DISABLE, true).put(Parameters.Landmark.DISABLE, true)
+                .setVehicle(hints.getVehicle()).setWeighting(hints.getWeighting());
+
+        AlgorithmOptions defaultOpts = AlgorithmOptions.start(new AlgorithmOptions("", weighting, tMode)).hints(defaultHints).build();
+
         List<AlgoHelperEntry> prepare = new ArrayList<AlgoHelperEntry>();
-        prepare.add(new AlgoHelperEntry(ghStorage, ghStorage, new AlgorithmOptions(ASTAR, weighting, tMode), idx));
+        prepare.add(new AlgoHelperEntry(ghStorage, AlgorithmOptions.start(defaultOpts).algorithm(ASTAR).build(), idx, "astar|beeline|" + addStr + weighting));
         // later: include dijkstraOneToMany
-        prepare.add(new AlgoHelperEntry(ghStorage, ghStorage, new AlgorithmOptions(DIJKSTRA, weighting, tMode), idx));
+        prepare.add(new AlgoHelperEntry(ghStorage, AlgorithmOptions.start(defaultOpts).algorithm(DIJKSTRA).build(), idx, "dijkstra|" + addStr + weighting));
 
-        final AlgorithmOptions astarbiOpts = new AlgorithmOptions(ASTAR_BI, weighting, tMode);
-        astarbiOpts.getHints().put(ASTAR_BI + ".approximation", "BeelineSimplification");
-        final AlgorithmOptions dijkstrabiOpts = new AlgorithmOptions(DIJKSTRA_BI, weighting, tMode);
-        prepare.add(new AlgoHelperEntry(ghStorage, ghStorage, astarbiOpts, idx));
-        prepare.add(new AlgoHelperEntry(ghStorage, ghStorage, dijkstrabiOpts, idx));
+        AlgorithmOptions astarbiOpts = AlgorithmOptions.start(defaultOpts).algorithm(ASTAR_BI).build();
+        // astarbiOpts.getHints().put(ASTAR_BI + ".approximation", "BeelineSimplification");
+        AlgorithmOptions dijkstrabiOpts = AlgorithmOptions.start(defaultOpts).algorithm(DIJKSTRA_BI).build();
+        prepare.add(new AlgoHelperEntry(ghStorage, astarbiOpts, idx, "astarbi|beeline|" + addStr + weighting));
+        prepare.add(new AlgoHelperEntry(ghStorage, dijkstrabiOpts, idx, "dijkstrabi|" + addStr + weighting));
 
-<<<<<<< HEAD
-        if (withPreparedAlgo) {
-            Directory dir = new GHDirectory("", DAType.RAM_INT);
-            final PrepareLandmarks prepareLM = new PrepareLandmarks(dir, ghStorage, weighting, tMode, 8, 4);
-            // assume one big network
-            prepareLM.setMinimumNodes(ghStorage.getNodes() / 3);
-            prepareLM.doWork();
+        // add additional preparations if CH and LM preparation are enabled
+        if (hopper.getLMFactoryDecorator().isEnabled()) {
+            final HintsMap lmHints = new HintsMap(defaultHints).put(Parameters.Landmark.DISABLE, false);
+            prepare.add(new AlgoHelperEntry(ghStorage, AlgorithmOptions.start(astarbiOpts).hints(lmHints).build(), idx, "astarbi|landmarks|" + weighting) {
+                @Override
+                public RoutingAlgorithmFactory createRoutingFactory() {
+                    return hopper.getAlgorithmFactory(lmHints);
+                }
+            });
+        }
 
-            prepare.add(new AlgoHelperEntry(ghStorage, ghStorage, astarbiOpts, idx) {
+        if (hopper.getCHFactoryDecorator().isEnabled()) {
+            final HintsMap chHints = new HintsMap(defaultHints).put(Parameters.CH.DISABLE, false);
+            Weighting pickedWeighting = null;
+            for (Weighting tmpWeighting : hopper.getCHFactoryDecorator().getWeightings()) {
+                if (tmpWeighting.equals(weighting)) {
+                    pickedWeighting = tmpWeighting;
+                    break;
+                }
+            }
+            if (pickedWeighting == null)
+                throw new IllegalStateException("Didn't find weighting " + hints.getWeighting() + " in " + hopper.getCHFactoryDecorator().getWeightings());
+
+            prepare.add(new AlgoHelperEntry(ghStorage.getGraph(CHGraph.class, pickedWeighting),
+                    AlgorithmOptions.start(dijkstrabiOpts).hints(chHints).build(), idx, "dijkstrabi|ch|prepare|" + hints.getWeighting()) {
                 @Override
-                public RoutingAlgorithm createAlgo(Graph qGraph) {
-                    return prepareLM.getDecoratedAlgorithm(qGraph, new AStarBidirection(qGraph, weighting, tMode), astarbiOpts);
+                public RoutingAlgorithmFactory createRoutingFactory() {
+                    return hopper.getAlgorithmFactory(chHints);
                 }
             });
 
-            GraphHopperStorage storageCopy = new GraphBuilder(manager).
-                    set3D(ghStorage.getNodeAccess().is3D()).setCHGraph(weighting).
-                    create();
-            ghStorage.copyTo(storageCopy);
-            storageCopy.freeze();
-            final CHGraph graphCH = storageCopy.getGraph(CHGraph.class, weighting);
-            final PrepareContractionHierarchies prepareCH = new PrepareContractionHierarchies(
-                    new GHDirectory("", DAType.RAM_INT), storageCopy, graphCH, weighting, tMode);
-            prepareCH.doWork();
-            LocationIndex idxCH = new LocationIndexTree(storageCopy, new RAMDirectory()).prepareIndex();
-            prepare.add(new AlgoHelperEntry(graphCH, storageCopy, dijkstrabiOpts, idxCH) {
+            prepare.add(new AlgoHelperEntry(ghStorage.getGraph(CHGraph.class, hopper.getCHFactoryDecorator().getWeightings().get(0)),
+                    AlgorithmOptions.start(astarbiOpts).hints(chHints).build(), idx, "astarbi|ch|prepare|" + hints.getWeighting()) {
                 @Override
-                public RoutingAlgorithm createAlgo(Graph qGraph) {
-                    return prepareCH.createAlgo(qGraph, dijkstrabiOpts);
+                public RoutingAlgorithmFactory createRoutingFactory() {
+                    return hopper.getAlgorithmFactory(chHints);
                 }
             });
-=======
-        if (withCH) {
-            final AlgorithmOptions chOpts = AlgorithmOptions.start(dijkstrabiOpts).build();
-            chOpts.getHints().put(Parameters.CH.DISABLE, true);
-            prepare.add(new AlgoHelperEntry(ghStorage, ghStorage, chOpts, idx));
->>>>>>> 768c036e
-
-            final AlgorithmOptions astarCH = AlgorithmOptions.start(astarbiOpts).build();
-            astarCH.getHints().put(Parameters.CH.DISABLE, true);
-            prepare.add(new AlgoHelperEntry(ghStorage, ghStorage, astarCH, idx));
         }
 
         return prepare;
@@ -124,18 +127,27 @@
         Random rand = new Random(0);
         EncodingManager eManager = new EncodingManager("car");
         FlagEncoder encoder = eManager.getEncoder("car");
-        GraphHopperStorage graph = new GraphBuilder(eManager).create();
+        final GraphHopperStorage graph = new GraphBuilder(eManager).create();
+
+        GraphHopper hopper = new GraphHopper() {
+            @Override
+            protected GraphHopper loadGraph(GraphHopperStorage g) {
+                super.loadGraph(graph);
+                return this;
+            }
+        };
+        hopper.setCHEnabled(false);
 
         String bigFile = "10000EWD.txt.gz";
         new PrinctonReader(graph).setStream(new GZIPInputStream(PrinctonReader.class.getResourceAsStream(bigFile))).read();
-        Collection<AlgoHelperEntry> prepares = createAlgos(graph, null, false, TraversalMode.NODE_BASED,
-                new ShortestWeighting(encoder));
+        Collection<AlgoHelperEntry> prepares = createAlgos(hopper, new HintsMap().setWeighting("shortest").setVehicle("car"), TraversalMode.NODE_BASED);
+
         for (AlgoHelperEntry entry : prepares) {
             StopWatch sw = new StopWatch();
             for (int i = 0; i < N; i++) {
                 int node1 = Math.abs(rand.nextInt(graph.getNodes()));
                 int node2 = Math.abs(rand.nextInt(graph.getNodes()));
-                RoutingAlgorithm d = entry.createAlgo(graph);
+                RoutingAlgorithm d = entry.createRoutingFactory().createAlgo(graph, entry.getAlgorithmOptions());
                 if (i >= noJvmWarming)
                     sw.start();
 
