--- conflicted
+++ resolved
@@ -133,23 +133,8 @@
 
     @Ignore
     public void testThatShouldSucceed() {
-<<<<<<< HEAD
-        EdgeFilter edgeFilter;
-        EdgeIteratorState edge;
-
-        // The Problem is that Rd vs Road is abreviated, if we have Road, it works
-        edgeFilter = new NameSimilarityEdgeFilter(new DefaultEdgeFilter(new CarFlagEncoder()), "257 Main Rd, Claremont, Cape Town, 7708, Afrique du Sud");
-        edge = createTestEdgeIterator("Main Road");
-        assertTrue(edgeFilter.accept(edge));
-
-        // Just too much difference Between Google Maps and OSM @ 32.121435,-110.857969
-        edgeFilter = new NameSimilarityEdgeFilter(new DefaultEdgeFilter(new CarFlagEncoder()), "7202 S Wilmot Rd, Tucson, AZ 85701");
-        edge = createTestEdgeIterator("South Wilmot Road");
-        assertTrue(edgeFilter.accept(edge));
-=======
         // Google Maps vs OSM @ 32.121435,-110.857969
         assertTrue(createNameSimilarityEdgeFilter("S Wilmot Rd").accept(createTestEdgeIterator("South Wilmot Road")));
->>>>>>> 18356229
 
         // @ 37.307774,13.581259
         assertTrue(createNameSimilarityEdgeFilter("Via Manzoni").accept(createTestEdgeIterator("Via Alessandro Manzoni")));
