/*
 *  Licensed to GraphHopper GmbH under one or more contributor
 *  license agreements. See the NOTICE file distributed with this work for
 *  additional information regarding copyright ownership.
 *
 *  GraphHopper GmbH licenses this file to you under the Apache License,
 *  Version 2.0 (the "License"); you may not use this file except in
 *  compliance with the License. You may obtain a copy of the License at
 *
 *       http://www.apache.org/licenses/LICENSE-2.0
 *
 *  Unless required by applicable law or agreed to in writing, software
 *  distributed under the License is distributed on an "AS IS" BASIS,
 *  WITHOUT WARRANTIES OR CONDITIONS OF ANY KIND, either express or implied.
 *  See the License for the specific language governing permissions and
 *  limitations under the License.
 */

package com.graphhopper.routing;

import com.carrotsearch.hppc.IntArrayList;
import com.graphhopper.routing.ch.PrepareEncoder;
import com.graphhopper.routing.util.CarFlagEncoder;
import com.graphhopper.routing.util.EncodingManager;
import com.graphhopper.routing.util.FlagEncoder;
import com.graphhopper.routing.weighting.Weighting;
import com.graphhopper.storage.CHGraph;
import com.graphhopper.storage.GraphBuilder;
import com.graphhopper.storage.GraphHopperStorage;
import com.graphhopper.storage.RoutingCHGraphImpl;
import com.graphhopper.util.EdgeIteratorState;
import com.graphhopper.util.GHUtility;
import org.junit.Test;
import org.junit.runner.RunWith;
import org.junit.runners.Parameterized;

import java.util.Arrays;
import java.util.List;
import java.util.Locale;

import static org.junit.Assert.assertEquals;
import static org.junit.Assert.assertFalse;

/**
 * Tests the correctness of the contraction hierarchies query in the presence of turn costs.
 * The graph preparation is done manually here and the tests try to focus on border cases that have to be covered
 * by the query algorithm correctly.
 */
@RunWith(Parameterized.class)
public class CHQueryWithTurnCostsTest {
    private final int maxCost = 10;
<<<<<<< HEAD
    private final FlagEncoder encoder = new CarFlagEncoder(true, 5, 5, maxCost);
=======
    private final FlagEncoder encoder = new MotorcycleFlagEncoder(5, 5, maxCost, true);
>>>>>>> a32d9c37
    private final EncodingManager encodingManager = EncodingManager.create(encoder);
    private final Weighting weighting;
    private final GraphHopperStorage graph;
    private final CHGraph chGraph;
    private final String algoString;

    @Parameterized.Parameters(name = "{0}")
    public static Object[] parameters() {
        return new Object[]{"astar", "dijkstra"};
    }

    public CHQueryWithTurnCostsTest(String algoString) {
        this.algoString = algoString;
        graph = new GraphBuilder(encodingManager)
                .setCHProfileStrings("car|shortest|edge")
                .create();
        weighting = graph.getCHProfiles().get(0).getWeighting();
        chGraph = graph.getCHGraph();
    }

    @Test
    public void testFindPathWithTurnCosts_bidirected_no_shortcuts_smallGraph() {
        // some special cases where from=to, or start and target edges are the same
        // 1 -- 0 -- 2
        graph.edge(1, 0, 3, true);
        graph.edge(0, 2, 5, true);
        setTurnCost(1, 0, 2, 3);
        graph.freeze();

        // contraction yields no shortcuts for edge based case (at least without u-turns).
        setLevelEqualToNodeIdForAllNodes();

        for (int i = 0; i < 3; ++i) {
            testPathCalculation(i, i, 0, IntArrayList.from(i));
        }
        testPathCalculation(1, 2, 8, IntArrayList.from(1, 0, 2), 3);
        testPathCalculation(2, 1, 8, IntArrayList.from(2, 0, 1));
        testPathCalculation(0, 1, 3, IntArrayList.from(0, 1));
        testPathCalculation(0, 2, 5, IntArrayList.from(0, 2));
        testPathCalculation(1, 0, 3, IntArrayList.from(1, 0));
        testPathCalculation(2, 0, 5, IntArrayList.from(2, 0));
    }

    @Test
    public void testFindPathWithTurnCosts_bidirected_no_shortcuts() {
        // 0 -- 2 -- 4 -- 6 -- 5 -- 3 -- 1
        graph.edge(0, 2, 3, true);
        graph.edge(2, 4, 2, true);
        graph.edge(4, 6, 7, true);
        graph.edge(6, 5, 9, true);
        graph.edge(5, 3, 1, true);
        graph.edge(3, 1, 4, true);
        setTurnCost(0, 2, 4, 3);
        setTurnCost(4, 6, 5, 6);
        setTurnCost(5, 6, 4, 2);
        setTurnCost(5, 3, 1, 5);
        graph.freeze();

        // contraction yields no shortcuts
        setLevelEqualToNodeIdForAllNodes();

        // note that we are using the shortest weighting but turn cost times are included whatsoever, see #1590
        testPathCalculation(0, 1, 26, IntArrayList.from(0, 2, 4, 6, 5, 3, 1), 14);
        testPathCalculation(1, 0, 26, IntArrayList.from(1, 3, 5, 6, 4, 2, 0), 2);
        testPathCalculation(4, 3, 17, IntArrayList.from(4, 6, 5, 3), 6);
        testPathCalculation(0, 0, 0, IntArrayList.from(0));
        testPathCalculation(4, 4, 0, IntArrayList.from(4));

        // also check if distance and times (including turn costs) are calculated correctly
        Path path = createAlgo().calcPath(0, 1);
        assertEquals("wrong weight", 40, path.getWeight(), 1.e-3);
        assertEquals("wrong distance", 26, path.getDistance(), 1.e-3);
        double weightPerMeter = 0.06;
        assertEquals("wrong time", (26 * weightPerMeter + 14) * 1000, path.getTime(), 1.e-3);
    }

    @Test
    public void testFindPathWithTurnCosts_loopShortcutBwdSearch() {
        // the loop shortcut 4-4 will be encountered during the bwd search
        //             3
        //            / \
        //           1   2
        //            \ /
        // 0 - 7 - 8 - 4 - 6 - 5
        graph.edge(0, 7, 1, false);
        graph.edge(7, 8, 1, false);
        graph.edge(8, 4, 1, false);
        graph.edge(4, 1, 1, false);
        graph.edge(1, 3, 1, false);
        graph.edge(3, 2, 1, false);
        graph.edge(2, 4, 1, false);
        graph.edge(4, 6, 1, false);
        graph.edge(6, 5, 1, false);
        setRestriction(8, 4, 6);
        setRestriction(8, 4, 2);
        setRestriction(1, 4, 6);

        graph.freeze();

        // from contracting node 1
        addShortcut(4, 3, 3, 4, 3, 4, 2);
        // from contracting node 2
        addShortcut(3, 4, 5, 6, 5, 6, 2);
        // from contracting node 3
        addShortcut(4, 4, 3, 6, 9, 10, 4);
        // from contracting node 4
        addShortcut(8, 4, 2, 6, 2, 11, 5);
        addShortcut(8, 6, 2, 7, 12, 7, 6);
        setLevelEqualToNodeIdForAllNodes();

        testPathCalculation(0, 5, 9, IntArrayList.from(0, 7, 8, 4, 1, 3, 2, 4, 6, 5));
    }

    @Test
    public void testFindPathWithTurnCosts_loopShortcutFwdSearch() {
        // the loop shortcut 4-4 will be encountered during the fwd search
        //         3
        //        / \
        //       1   2
        //        \ /
        // 5 - 6 - 4 - 7 - 8 - 0
        graph.edge(5, 6, 1, false);
        graph.edge(6, 4, 1, false);
        graph.edge(4, 1, 1, false);
        graph.edge(1, 3, 1, false);
        graph.edge(3, 2, 1, false);
        graph.edge(2, 4, 1, false);
        graph.edge(4, 7, 1, false);
        graph.edge(7, 8, 1, false);
        graph.edge(8, 0, 1, false);
        setRestriction(6, 4, 7);
        setRestriction(6, 4, 2);
        setRestriction(1, 4, 7);
        graph.freeze();

        // from contracting node 1
        addShortcut(4, 3, 2, 3, 2, 3, 2);
        // from contracting node 2
        addShortcut(3, 4, 4, 5, 4, 5, 2);
        // from contracting node 3
        addShortcut(4, 4, 2, 5, 9, 10, 4);
        // from contracting node 4
        addShortcut(6, 4, 1, 5, 1, 11, 5);
        addShortcut(6, 7, 1, 6, 12, 6, 6);
        setLevelEqualToNodeIdForAllNodes();

        testPathCalculation(5, 0, 9, IntArrayList.from(5, 6, 4, 1, 3, 2, 4, 7, 8, 0));
    }

    @Test
    public void testFindPathWithTurnCosts_directed_single_shortcut() {
        //    2     3
        //   /5\   /1\
        //  /   \2/   \
        // 1     0     4
        graph.edge(1, 2, 4, false);
        graph.edge(2, 0, 2, false);
        graph.edge(0, 3, 3, false);
        graph.edge(3, 4, 2, false);
        setTurnCost(1, 2, 0, 5);
        setTurnCost(2, 0, 3, 2);
        setTurnCost(0, 3, 4, 1);
        graph.freeze();

        // only when node 0 is contracted a shortcut is added
        addShortcut(2, 3, 1, 2, 1, 2, 7);
        setLevelEqualToNodeIdForAllNodes();

        // when we are searching a path to the highest level node, the backward search will not expand any edges
        testPathCalculation(1, 4, 11, IntArrayList.from(1, 2, 0, 3, 4), 8);
        testPathCalculation(2, 4, 7, IntArrayList.from(2, 0, 3, 4), 3);
        testPathCalculation(0, 4, 5, IntArrayList.from(0, 3, 4), 1);

        // when we search a path to or start the search from a low level node both forward and backward searches run
        testPathCalculation(1, 0, 6, IntArrayList.from(1, 2, 0), 5);
        testPathCalculation(0, 4, 5, IntArrayList.from(0, 3, 4), 1);
    }

    @Test
    public void testFindPathWithTurnCosts_directed_single_shortcut_fwdSearchStopsQuickly() {
        //     0
        //    / \
        // 1-3-s-2-4
        graph.edge(1, 3, 2, false);
        graph.edge(3, 0, 3, false);
        graph.edge(0, 2, 1, false);
        graph.edge(2, 4, 3, false);
        graph.freeze();

        setTurnCost(1, 3, 0, 2);
        setTurnCost(0, 2, 4, 4);

        // from contracting node 0
        addShortcut(3, 2, 1, 2, 1, 2, 4);
        setLevelEqualToNodeIdForAllNodes();

        testPathCalculation(1, 4, 9, IntArrayList.from(1, 3, 0, 2, 4), 6);
    }

    @Test
    public void testFindPathWithTurnCosts_directed_two_shortcuts() {
        //    3     0
        //   /5\   /1\
        //  /   \2/   \
        // 2     1     4
        graph.edge(2, 3, 4, false);
        graph.edge(3, 1, 2, false);
        graph.edge(1, 0, 3, false);
        graph.edge(0, 4, 2, false);
        setTurnCost(2, 3, 1, 5);
        setTurnCost(3, 1, 0, 2);
        setTurnCost(1, 0, 4, 1);
        graph.freeze();

        // contraction of node 0 and 1 each yield a single shortcut
        addShortcut(1, 4, 2, 3, 2, 3, 6);
        addShortcut(3, 4, 1, 3, 1, 4, 10);
        setLevelEqualToNodeIdForAllNodes();

        // the turn costs have to be accounted for also when the shortcuts are used
        testPathCalculation(2, 4, 11, IntArrayList.from(2, 3, 1, 0, 4), 8);
        testPathCalculation(1, 4, 5, IntArrayList.from(1, 0, 4), 1);
        testPathCalculation(2, 0, 9, IntArrayList.from(2, 3, 1, 0), 7);
        testPathCalculation(3, 4, 7, IntArrayList.from(3, 1, 0, 4), 3);
        testPathCalculation(2, 1, 6, IntArrayList.from(2, 3, 1), 5);
    }

    @Test
    public void testFindPath_directConnectionIsNotTheBestPath() {
        // this case is interesting because there is an expensive edge going from the source to the target directly
        // 0 --------\
        // |         |
        // v         v
        // 2 -> 3 -> 1
        graph.edge(0, 2, 3, false);
        graph.edge(2, 3, 2, false);
        graph.edge(3, 1, 9, false);
        graph.edge(0, 1, 50, false);
        setTurnCost(2, 3, 1, 4);
        graph.freeze();

        // no shortcuts here
        setLevelEqualToNodeIdForAllNodes();
        testPathCalculation(0, 1, 14, IntArrayList.from(0, 2, 3, 1), 4);
    }

    @Test
    public void testFindPath_upwardSearchRunsIntoTarget() {
        // this case is interesting because one possible path runs from 0 to 4 directly (the backward search does not
        // contribute anything in this case), but this path is not as good as the one via node 5
        // 0 -> 1 -> 5
        //      |    |
        //      v    v
        //      3 -> 4 -> 2
        graph.edge(0, 1, 9, false);
        graph.edge(1, 5, 2, false);
        graph.edge(1, 3, 2, false);
        graph.edge(3, 4, 4, false);
        graph.edge(5, 4, 6, false);
        graph.edge(4, 2, 3, false);
        setTurnCost(1, 3, 4, 3);
        graph.freeze();

        // no shortcuts here
        setLevelEqualToNodeIdForAllNodes();
        testPathCalculation(0, 4, 17, IntArrayList.from(0, 1, 5, 4));
    }

    @Test
    public void testFindPath_downwardSearchRunsIntoTarget() {
        // 0 <- 1
        //  \   ^
        //   \  |
        //    <-2<-3
        graph.edge(1, 0, 9, false);
        graph.edge(2, 0, 14, false);
        graph.edge(2, 1, 2, false);
        graph.edge(3, 2, 9, false);
        graph.freeze();

        //no shortcuts
        setLevelEqualToNodeIdForAllNodes();
        testPathCalculation(3, 0, 20, IntArrayList.from(3, 2, 1, 0));
    }

    @Test
    public void testFindPath_incomingShortcut() {
        // this test covers the case where an original edge and a shortcut have the same traversal id
        // 0 -- 1
        // | __/
        // v/
        // 3 -> 2
        graph.edge(0, 1, 9, true);
        graph.edge(0, 3, 14, false);
        graph.edge(3, 2, 9, false);
        graph.freeze();
        addShortcut(1, 3, 0, 1, 0, 1, 23);
        setLevelEqualToNodeIdForAllNodes();
        testPathCalculation(0, 2, 23, IntArrayList.from(0, 3, 2));
    }

    @Test
    public void testFindPathWithTurnCosts_fwdBwdSearchesMeetWithUTurn() {
        //       3
        //       |
        // 0 --- 2 --- 1
        graph.edge(0, 2, 1, false);
        graph.edge(2, 3, 2, true);
        graph.edge(2, 1, 3, false);
        setRestriction(0, 2, 1);
        setTurnCost(0, 2, 3, 5);
        setTurnCost(2, 3, 2, 4);
        setTurnCost(3, 2, 1, 7);
        graph.freeze();

        // contraction yields no shortcuts
        setLevelEqualToNodeIdForAllNodes();

        // without u-turns no path can be found
        testPathCalculation(0, 1, -1, IntArrayList.from());
    }

    @Test
    public void testFindPath_doNotMakeUTurn() {
        // in this case there should be no u-turn at node A, but in principal it would be ok to take a shortcut from
        // A to B
        checkUTurnNotBeingUsed(false);
    }

    @Test
    public void testFindPath_doNotMakeUTurn_toLowerLevelNode() {
        // in this case it would be forbidden to take the shortcut from A to B because B has lower level than A and
        // because we can not do a shortcut at node A. The optimization to not check the node levels in LevelEdgeFilter
        // that relies on shortcuts to lower level nodes being disconnected can 'hide' a u-turn bug here.
        checkUTurnNotBeingUsed(true);
    }

    private void checkUTurnNotBeingUsed(boolean toLowerLevelNode) {
        //           A <- 1
        //           |
        // 2 <- B <- 3 <- 0
        int nodeA = 4;
        int nodeB = 5;
        if (toLowerLevelNode) {
            int tmp = nodeA;
            nodeA = nodeB;
            nodeB = tmp;
        }
        graph.edge(1, nodeA, 4, false);
        graph.edge(0, 3, 4, false);
        graph.edge(nodeB, 2, 1, false);
        final EdgeIteratorState e3toB = graph.edge(3, nodeB, 2, false);
        final EdgeIteratorState e3toA = graph.edge(3, nodeA, 1, true);
        graph.freeze();
        setRestriction(0, 3, nodeB);

        // one shortcut when contracting node 3
        addShortcut(nodeA, nodeB, e3toA.getEdge(), e3toB.getEdge(), e3toA.getEdge(), e3toB.getEdge(), 2);
        setLevelEqualToNodeIdForAllNodes();

        // without u-turns the only 'possible' path 0-3-A-3-B-2 is forbidden
        testPathCalculation(0, 2, -1, IntArrayList.from());
    }

    @Test
    public void testFindPathWithTurnCosts_loop() {
        //       3\
        //       |/
        // 0 --- 2 --- 1
        final EdgeIteratorState edge1 = graph.edge(0, 2, 4, false);
        final EdgeIteratorState edge2 = graph.edge(2, 3, 1, true);
        final EdgeIteratorState edge3 = graph.edge(3, 2, 7, false);
        final EdgeIteratorState edge4 = graph.edge(2, 1, 3, false);
        // need to specify edges explicitly because there are two edges between nodes 2 and 3
        setRestriction(edge1, edge4, 2);
        setTurnCost(edge1, edge2, 2, 3);
        graph.freeze();

        // no shortcuts
        setLevelEqualToNodeIdForAllNodes();

        // without u-turns we need to take the loop
        testPathCalculation(0, 1, 15, IntArrayList.from(0, 2, 3, 2, 1), 3);

        // additional check
        testPathCalculation(3, 1, 4, IntArrayList.from(3, 2, 1));
    }

    @Test
    public void testFindPathWithTurnCosts_multiple_bridge_nodes() {
        //   --- 2 ---
        //  /         \
        // 0 --- 3 --- 1
        //  \         /
        //   --- 4 ---
        graph.edge(0, 2, 1, false);
        graph.edge(0, 3, 3, false);
        graph.edge(0, 4, 2, false);
        graph.edge(2, 1, 1, false);
        graph.edge(3, 1, 2, false);
        graph.edge(4, 1, 6, false);
        setTurnCost(0, 2, 1, 9);
        setTurnCost(0, 3, 1, 2);
        setTurnCost(0, 4, 1, 1);
        graph.freeze();

        // contraction yields no shortcuts
        setLevelEqualToNodeIdForAllNodes();

        // going via 2, 3 and 4 is possible, but we want the shortest path taking into account turn costs also at
        // the bridge node
        testPathCalculation(0, 1, 5, IntArrayList.from(0, 3, 1), 2);
    }

    @Test
    public void testFindPath_loopIsRecognizedAsIncomingEdge() {
        //     ---
        //     \ /
        // 0 -- 3 -- 2 -- 1
        EdgeIteratorState edge0 = graph.edge(0, 3, 1, true);
        EdgeIteratorState edge1 = graph.edge(3, 3, 1, false);
        EdgeIteratorState edge2 = graph.edge(3, 2, 1, true);
        EdgeIteratorState edge3 = graph.edge(2, 1, 1, false);
        setRestriction(edge0, edge2, 3);
        graph.freeze();

        // contraction yields no shortcuts
        setLevelEqualToNodeIdForAllNodes();

        // node 3 is the bridge node where both forward and backward searches meet. since there is a turn restriction
        // at node 3 we cannot go from 0 to 2 directly, but we need to take the loop at 3 first. when the backward 
        // search arrives at 3 it checks if 3 could be reached by the forward search and therefore its crucial that
        // the ('forward') loop at 3 is recognized as an incoming edge at node 3
        testPathCalculation(0, 1, 4, IntArrayList.from(0, 3, 3, 2, 1));
    }

    @Test
    public void testFindPath_shortcutLoopIsRecognizedAsIncomingEdge() {
        //          -0-
        //          \ /
        // 3 -- 4 -- 2 -- 1
        EdgeIteratorState edge0 = graph.edge(3, 4, 1, true);
        EdgeIteratorState edge1 = graph.edge(4, 2, 1, true);
        EdgeIteratorState edge2 = graph.edge(2, 0, 1, false);
        EdgeIteratorState edge3 = graph.edge(0, 2, 1, false);
        EdgeIteratorState edge4 = graph.edge(2, 1, 1, false);
        setRestriction(edge1, edge4, 2);
        graph.freeze();

        // contracting node 0 yields (the only) shortcut - and its a loop
        addShortcut(2, 2, edge2.getEdge(), edge3.getEdge(), edge2.getEdge(), edge3.getEdge(), 2);
        setLevelEqualToNodeIdForAllNodes();

        // node 2 is the bridge node where the forward and backward searches meet (highest level). since there is a turn restriction
        // at node 2 we cannot go from 4 to 1 directly, but we need to take the loop at 2 first. when the backward
        // search arrives at 2 it is crucial that the ('forward') loop-shortcut at 2 is recognized as an incoming edge
        // at node 2, otherwise the backward search ends at node 2. the forward search can never reach node 2 at all,
        // because it never goes to a lower level. so when the backward search does not see the 'forward' loop shortcut
        // no path between 3 and 1 will be found even though there is one.
        testPathCalculation(3, 1, 5, IntArrayList.from(3, 4, 2, 0, 2, 1));
    }

    @Test
    public void testFindPathWithTurnRestriction_single_loop() {
        //     0
        //     | \
        //     |  >
        // 3-> 4---1
        //     |
        //     v  no right turn at 4 when coming from 3!
        //     2
        graph.edge(3, 4, 2, false);
        graph.edge(4, 0, 1, true);
        graph.edge(0, 1, 3, false);
        graph.edge(4, 1, 5, true);
        graph.edge(4, 2, 4, false);
        setRestriction(3, 4, 2);
        graph.freeze();

        // contracting node 0
        addShortcut(4, 1, 1, 2, 1, 2, 4);
        // contracting node 1
        addShortcut(4, 4, 1, 3, 5, 3, 9);
        setLevelEqualToNodeIdForAllNodes();

        testPathCalculation(3, 2, 15, IntArrayList.from(3, 4, 0, 1, 4, 2));
    }

    @Test
    public void testFindPath_singleLoopInFwdSearch() {
        runTestWithSingleLoop(true);
    }

    @Test
    public void testFindPath_singleLoopInBwdSearch() {
        runTestWithSingleLoop(false);
    }

    private void runTestWithSingleLoop(boolean loopInFwdSearch) {
        // because we set the node levels equal to the node ids, depending on the size relation between node A and B
        // either the fwd search or the bwd search will explore the loop at node 5.
        // in any case it is important that the fwd/bwd search unpacks the loop shortcut at node 5 correctly
        int nodeA = 0;
        int nodeB = 6;
        if (!loopInFwdSearch) {
            int tmp = nodeA;
            nodeA = nodeB;
            nodeB = tmp;
        }
        //  4 1<-3
        //  | |  |
        //  A-5->2
        //    |
        //    B-7
        graph.edge(4, nodeA, 1, false);
        graph.edge(nodeA, 5, 2, false);
        graph.edge(5, 2, 2, false);
        graph.edge(2, 3, 1, false);
        graph.edge(3, 1, 2, false);
        graph.edge(1, 5, 1, false);
        graph.edge(5, nodeB, 1, false);
        graph.edge(nodeB, 7, 2, false);
        setRestriction(nodeA, 5, nodeB);
        graph.freeze();
        addShortcut(3, 5, 4, 5, 4, 5, 3);
        addShortcut(5, 3, 2, 3, 2, 3, 3);
        addShortcut(5, 5, 2, 5, 9, 8, 6);
        setLevelEqualToNodeIdForAllNodes();

        testPathCalculation(4, 7, 12, IntArrayList.from(4, nodeA, 5, 2, 3, 1, 5, nodeB, 7));
    }

    @Test
    public void testFindPathWithTurnRestriction_double_loop() {
        //   1
        //   |\  at 6 we can only take the next left turn (can not skip a turn or go right)
        //   | \
        //   0--6--2
        //     / \ |
        //     |  \|
        // 4---7   3
        //     |
        //     |  no right turn at 7 when coming from 4 and no left turn at 7 when coming from 5!
        //     5
        final EdgeIteratorState e0to1 = graph.edge(0, 1, 2, true);
        final EdgeIteratorState e1to6 = graph.edge(1, 6, 1, true);
        final EdgeIteratorState e0to6 = graph.edge(0, 6, 4, true);
        final EdgeIteratorState e2to6 = graph.edge(2, 6, 5, true);
        final EdgeIteratorState e2to3 = graph.edge(2, 3, 3, true);
        final EdgeIteratorState e3to6 = graph.edge(3, 6, 2, true);
        final EdgeIteratorState e6to7 = graph.edge(7, 6, 1, true);
        final EdgeIteratorState e4to7 = graph.edge(7, 4, 3, true);
        final EdgeIteratorState e5to7 = graph.edge(7, 5, 2, true);

        setRestriction(e6to7, e1to6, 6);
        setRestriction(e6to7, e2to6, 6);
        setRestriction(e6to7, e3to6, 6);
        setRestriction(e1to6, e3to6, 6);
        setRestriction(e1to6, e6to7, 6);
        setRestriction(e1to6, e0to6, 6);

        setRestriction(e4to7, e5to7, 7);
        setRestriction(e5to7, e4to7, 7);
        graph.freeze();

        // contracting node 0 and 1
        addShortcut(6, 1, 2, 0, 2, 0, 6);
        addShortcut(6, 6, 2, 1, 9, 1, 7);
        // contracting node 2 and 3
        addShortcut(6, 3, 3, 4, 3, 4, 8);
        addShortcut(6, 6, 3, 5, 11, 5, 10);
        // contracting node 4 and 5 yields no shortcuts
        // contracting node 6 --> three shortcuts to account for double loop (we nest shortcuts inside each other)
        addShortcut(7, 6, 6, 1, 6, 10, 8);
        addShortcut(7, 6, 6, 5, 13, 12, 18);
        addShortcut(7, 7, 6, 6, 14, 6, 19);
        setLevelEqualToNodeIdForAllNodes();

        testPathCalculation(4, 5, 24, IntArrayList.from(4, 7, 6, 0, 1, 6, 2, 3, 6, 7, 5));
        testPathCalculation(5, 4, 24, IntArrayList.from(5, 7, 6, 0, 1, 6, 2, 3, 6, 7, 4));
    }

    @Test
    public void testFindPathWithTurnRestriction_two_different_loops() {
        // 1
        // | \
        // ^  \
        // |   |
        // 0<- 5
        //     | \
        //     |  >
        // 3-> 6---4
        //     |
        //     v  no right turn at 6 when coming from 3!
        //     2
        graph.edge(0, 1, 2, false);
        graph.edge(1, 5, 1, true);
        graph.edge(5, 0, 1, false);
        graph.edge(5, 4, 5, false);
        graph.edge(5, 6, 3, true);
        graph.edge(6, 4, 4, true);

        graph.edge(3, 6, 3, false);
        graph.edge(6, 2, 4, false);
        setRestriction(3, 6, 2);
        graph.freeze();

        // contracting node 0
        addShortcut(5, 1, 2, 0, 2, 0, 3);
        // contracting node 1
        addShortcut(5, 5, 2, 1, 8, 1, 4);
        // contracting node 2 & 3 does not yield any shortcuts
        // contracting node 4
        addShortcut(5, 6, 3, 5, 3, 5, 9);
        // contracting node 5 --> two shortcuts to account for loop (we nest shortcuts inside each other)
        addShortcut(6, 5, 4, 1, 4, 9, 7);
        addShortcut(6, 6, 4, 4, 11, 4, 10);
        // contracting node 6 --> no more shortcuts

        setLevelEqualToNodeIdForAllNodes();

        List<List<Integer>> distMatrix = Arrays.asList(
                // -1 if no path is expected
                Arrays.asList(0, 2, 10, -1, 8, 3, 6),
                Arrays.asList(2, 0, 8, -1, 6, 1, 4),
                Arrays.asList(-1, -1, 0, -1, -1, -1, -1),
                Arrays.asList(7, 7, 17, 0, 7, 6, 3),
                Arrays.asList(8, 8, 8, -1, 0, 7, 4),
                Arrays.asList(1, 1, 7, -1, 5, 0, 3),
                Arrays.asList(4, 4, 4, -1, 4, 3, 0));

        for (int i = 0; i < distMatrix.size(); ++i) {
            for (int j = 0; j < distMatrix.get(i).size(); ++j) {
                testPathCalculation(i, j, distMatrix.get(i).get(j), null);
            }
        }
    }

    private void testPathCalculation(int from, int to, int expectedWeight, IntArrayList expectedNodes) {
        testPathCalculation(from, to, expectedWeight, expectedNodes, 0);
    }

    private void testPathCalculation(int from, int to, int expectedEdgeWeight, IntArrayList expectedNodes, int expectedTurnCost) {
        int expectedWeight = expectedEdgeWeight + expectedTurnCost;
        int expectedDistance = expectedEdgeWeight;
        int expectedTime = expectedEdgeWeight * 60 + expectedTurnCost * 1000;
        AbstractBidirectionEdgeCHNoSOD algo = createAlgo();
        Path path = algo.calcPath(from, to);
        if (expectedWeight < 0) {
            assertFalse(String.format(Locale.ROOT, "Unexpected path from %d to %d.", from, to), path.isFound());
        } else {
            if (expectedNodes != null) {
                assertEquals(String.format(Locale.ROOT, "Unexpected path from %d to %d", from, to), expectedNodes, path.calcNodes());
            }
            assertEquals(String.format(Locale.ROOT, "Unexpected path weight from %d to %d", from, to), expectedWeight, path.getWeight(), 1.e-6);
            assertEquals(String.format(Locale.ROOT, "Unexpected path distance from %d to %d", from, to), expectedDistance, path.getDistance(), 1.e-6);
            assertEquals(String.format(Locale.ROOT, "Unexpected path time from %d to %d", from, to), expectedTime, path.getTime());
        }
    }

    private AbstractBidirectionEdgeCHNoSOD createAlgo() {
        return "astar".equals(algoString) ?
                new AStarBidirectionEdgeCHNoSOD(new RoutingCHGraphImpl(chGraph, weighting)) :
                new DijkstraBidirectionEdgeCHNoSOD(new RoutingCHGraphImpl(chGraph, weighting));
    }

    private void addShortcut(int from, int to, int firstOrigEdge, int lastOrigEdge, int skipped1, int skipped2, double weight) {
        chGraph.shortcutEdgeBased(from, to, PrepareEncoder.getScFwdDir(), weight, skipped1, skipped2, firstOrigEdge, lastOrigEdge);
    }

    private void setLevelEqualToNodeIdForAllNodes() {
        for (int node = 0; node < chGraph.getNodes(); ++node) {
            chGraph.setLevel(node, node);
        }
    }

    private void setTurnCost(int from, int via, int to, double cost) {
        setTurnCost(getEdge(from, via), getEdge(via, to), via, cost);
    }

    private void setTurnCost(EdgeIteratorState edge1, EdgeIteratorState edge2, int viaNode, double costs) {
        graph.getTurnCostStorage().setExpensive(encoder.toString(), encodingManager,
                edge1.getEdge(), viaNode, edge2.getEdge(), costs);
    }

    private void setRestriction(int from, int via, int to) {
        setTurnCost(getEdge(from, via), getEdge(via, to), via, Double.POSITIVE_INFINITY);
    }

    private void setRestriction(EdgeIteratorState edge1, EdgeIteratorState edge2, int viaNode) {
        setTurnCost(edge1, edge2, viaNode, Double.POSITIVE_INFINITY);
    }

    private EdgeIteratorState getEdge(int from, int to) {
        return GHUtility.getEdge(graph, from, to);
    }
}<|MERGE_RESOLUTION|>--- conflicted
+++ resolved
@@ -49,11 +49,7 @@
 @RunWith(Parameterized.class)
 public class CHQueryWithTurnCostsTest {
     private final int maxCost = 10;
-<<<<<<< HEAD
-    private final FlagEncoder encoder = new CarFlagEncoder(true, 5, 5, maxCost);
-=======
-    private final FlagEncoder encoder = new MotorcycleFlagEncoder(5, 5, maxCost, true);
->>>>>>> a32d9c37
+    private final FlagEncoder encoder = new CarFlagEncoder(true, 5, 5, maxCost, true);
     private final EncodingManager encodingManager = EncodingManager.create(encoder);
     private final Weighting weighting;
     private final GraphHopperStorage graph;
