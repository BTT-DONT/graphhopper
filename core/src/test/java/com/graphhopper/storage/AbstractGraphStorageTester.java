--- conflicted
+++ resolved
@@ -1106,8 +1106,6 @@
         assertEquals(edgeState02.getFlags(), edgeState33.detach(false).getFlags());
         assertEquals(edgeState20.getFlags(), edgeState33.detach(true).getFlags());
     }
-<<<<<<< HEAD
-=======
 
     private int getCountOut(int node) {
         return GHUtility.count(carOutExplorer.setBaseNode(node));
@@ -1126,5 +1124,4 @@
             super(speedBits, speedFactor, maxTurnCosts);
         }
     }
->>>>>>> bc257ff2
 }