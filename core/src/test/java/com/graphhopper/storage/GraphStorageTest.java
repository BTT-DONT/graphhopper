--- conflicted
+++ resolved
@@ -86,38 +86,29 @@
         graph.setNode(1, 11, 20);
         graph.setNode(2, 12, 12);
 
-<<<<<<< HEAD
-        graph.edge(0, 1, 100, true).setWayGeometry(Helper.createPointList(1.5, 1, 2, 3));
-        graph.edge(0, 2, 200, true).setWayGeometry(Helper.createPointList(3.5, 4.5, 5, 6));
+        EdgeIterator iter2 = graph.edge(0, 1, 100, true);
+        iter2.setWayGeometry(Helper.createPointList(1.5, 1, 2, 3));
+        EdgeIterator iter1 = graph.edge(0, 2, 200, true);
+        iter1.setWayGeometry(Helper.createPointList(3.5, 4.5, 5, 6));
         graph.edge(9, 10, 200, true);
         graph.edge(9, 11, 200, true);
         graph.edge(1, 2, 120, false);
-
-=======
-        graph.edge(0, 1, 100, true).wayGeometry(Helper.createPointList(1, 1, 2, 3));
-        EdgeIterator iter1 = graph.edge(0, 2, 200, true);
-        EdgeIterator iter2 = graph.edge(1, 2, 120, false);
+      
+        iter1.setName("named street1");
+        iter2.setName("named street2");
         
-        iter1.name("named street1");
-        iter2.name("named street2");        
->>>>>>> f3e88cb8
         checkGraph(graph);
         graph.flush();
         graph.close();
 
         graph = newGraph(new MMapDirectory(defaultGraph));
         assertTrue(graph.loadExisting());
-<<<<<<< HEAD
+
         assertEquals(12, graph.getNodes());
         checkGraph(graph);
-=======
-        assertEquals(3, graph.nodes());
-        assertEquals(3, graph.nodes());
-        assertEquals("named street1", graph.getEdgeProps(iter1.edge(), -1).name());
-        assertEquals("named street2", graph.getEdgeProps(iter2.edge(), -1).name());
-        checkGraph(graph);        
->>>>>>> f3e88cb8
-
+        
+        assertEquals("named street1", graph.getEdgeProps(iter1.getEdge(), -1).getName());
+        assertEquals("named street2", graph.getEdgeProps(iter2.getEdge(), -1).getName());
         graph.edge(3, 4, 123, true).setWayGeometry(Helper.createPointList(4.4, 5.5, 6.6, 7.7));
         checkGraph(graph);
         graph.close();
