--- conflicted
+++ resolved
@@ -38,18 +38,13 @@
 
     @Override
     protected GraphHopperStorage newGHStorage(Directory dir, boolean is3D) {
-<<<<<<< HEAD
-        return new GraphHopperStorage(dir, encodingManager, is3D, true);
-=======
         return newGHStorage(dir, is3D, -1);
     }
 
     @Override
     protected GraphHopperStorage newGHStorage(Directory dir, boolean enabled3D, int segmentSize) {
         GraphHopperStorage g = GraphBuilder.start(encodingManager).setDir(dir).set3D(enabled3D).withTurnCosts(true).setSegmentSize(segmentSize).build();
-        turnCostStorage = g.getTurnCostExtension();
         return g;
->>>>>>> b9c6af3f
     }
 
     @Override
