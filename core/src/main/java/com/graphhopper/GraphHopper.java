--- conflicted
+++ resolved
@@ -1002,13 +1002,8 @@
      *                         weighting shall be used by some algorithm that can only be run with node-based graph traversal, like
      *                         LM preparation or Isochrones
      */
-<<<<<<< HEAD
-    public Weighting createWeighting(ProfileConfig profileConfig, PMap hints) {
-        return new DefaultWeightingFactory(ghStorage, encodingManager, encodedValueFactory).createWeighting(profileConfig, hints);
-=======
     public Weighting createWeighting(ProfileConfig profileConfig, PMap hints, boolean disableTurnCosts) {
-        return new DefaultWeightingFactory(encodingManager, ghStorage).createWeighting(profileConfig, hints, disableTurnCosts);
->>>>>>> bbda4270
+        return new DefaultWeightingFactory(ghStorage, encodingManager, encodedValueFactory).createWeighting(profileConfig, hints, disableTurnCosts);
     }
 
     @Override
