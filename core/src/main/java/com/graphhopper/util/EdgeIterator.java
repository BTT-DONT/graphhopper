/*
 *  Licensed to GraphHopper and Peter Karich under one or more contributor
 *  license agreements. See the NOTICE file distributed with this work for 
 *  additional information regarding copyright ownership.
 * 
 *  GraphHopper licenses this file to you under the Apache License, 
 *  Version 2.0 (the "License"); you may not use this file except in 
 *  compliance with the License. You may obtain a copy of the License at
 * 
 *       http://www.apache.org/licenses/LICENSE-2.0
 * 
 *  Unless required by applicable law or agreed to in writing, software
 *  distributed under the License is distributed on an "AS IS" BASIS,
 *  WITHOUT WARRANTIES OR CONDITIONS OF ANY KIND, either express or implied.
 *  See the License for the specific language governing permissions and
 *  limitations under the License.
 */
package com.graphhopper.util;

/**
 * Iterates through all edges of one node. Avoids object creation in-between via direct access
 * methods.
 * <p/>
 * Usage:
 * <pre>
 * // calls to iter.adjNode(), distance() without next() will cause undefined behaviour
 * EdgeIterator iter = graph.getOutgoing(nodeId);
 * // or similar
 * EdgeIterator iter = graph.getIncoming(nodeId);
 * while(iter.next()) {
 *   int baseNodeId = iter.baseNode(); // equal to nodeId
 *   int adjacentNodeId = iter.adjNode();
 *   ...
 * }
 *
 * @author Peter Karich
 */
public interface EdgeIterator extends EdgeIteratorState
{
    /**
     * To be called to go to the next edge state.
     */
    boolean next();
    
<<<<<<< HEAD
    EdgeBase detach();
=======
    EdgeIteratorState detach();
>>>>>>> ed2f10b4
    
    /**
     * integer value to indicate if an edge is valid or not which then would be initialized with
     * this value
     */
    public static final int NO_EDGE = -1;

    static class Edge
    {
        public static boolean isValid( int edgeId )
        {
            return edgeId > NO_EDGE;
        }
    }
}<|MERGE_RESOLUTION|>--- conflicted
+++ resolved
@@ -42,11 +42,7 @@
      */
     boolean next();
     
-<<<<<<< HEAD
-    EdgeBase detach();
-=======
     EdgeIteratorState detach();
->>>>>>> ed2f10b4
     
     /**
      * integer value to indicate if an edge is valid or not which then would be initialized with
