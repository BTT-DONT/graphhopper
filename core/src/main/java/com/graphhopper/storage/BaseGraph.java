/*
 *  Licensed to GraphHopper GmbH under one or more contributor
 *  license agreements. See the NOTICE file distributed with this work for
 *  additional information regarding copyright ownership.
 *
 *  GraphHopper GmbH licenses this file to you under the Apache License,
 *  Version 2.0 (the "License"); you may not use this file except in
 *  compliance with the License. You may obtain a copy of the License at
 *
 *       http://www.apache.org/licenses/LICENSE-2.0
 *
 *  Unless required by applicable law or agreed to in writing, software
 *  distributed under the License is distributed on an "AS IS" BASIS,
 *  WITHOUT WARRANTIES OR CONDITIONS OF ANY KIND, either express or implied.
 *  See the License for the specific language governing permissions and
 *  limitations under the License.
 */
package com.graphhopper.storage;

import com.graphhopper.coll.GHBitSet;
import com.graphhopper.coll.GHBitSetImpl;
import com.graphhopper.coll.SparseIntIntArray;
import com.graphhopper.routing.profiles.BooleanEncodedValue;
import com.graphhopper.routing.profiles.DecimalEncodedValue;
import com.graphhopper.routing.profiles.EnumEncodedValue;
import com.graphhopper.routing.profiles.IntEncodedValue;
import com.graphhopper.routing.util.AllEdgesIterator;
import com.graphhopper.routing.util.EdgeFilter;
import com.graphhopper.routing.util.EncodingManager;
import com.graphhopper.search.StringIndex;
import com.graphhopper.util.*;
import com.graphhopper.util.shapes.BBox;
import org.slf4j.LoggerFactory;

import java.util.Collections;
import java.util.Locale;

import static com.graphhopper.util.Helper.nf;

/**
 * The base graph handles nodes and edges file format. It can be used with different Directory
 * implementations like RAMDirectory for fast access or via MMapDirectory for virtual-memory and not
 * thread safe usage.
 * <p>
 * Note: A RAM DataAccess Object is thread-safe in itself but if used in this Graph implementation
 * it is not write thread safe.
 * <p>
 * Life cycle: (1) object creation, (2) configuration via setters & getters, (3) create or
 * loadExisting, (4) usage, (5) flush, (6) close
 */
class BaseGraph implements Graph {
    // currently distances are stored as 4 byte integers. using a conversion factor of 1000 the minimum distance
    // that is not considered zero is 0.0005m (=0.5mm) and the maximum distance per edge is about 2.147.483m=2147km
    private static final double INT_DIST_FACTOR = 1000d;
    static double MAX_DIST = Integer.MAX_VALUE / INT_DIST_FACTOR;

    final DataAccess edges;
    final DataAccess nodes;
    final BBox bounds;
    final NodeAccess nodeAccess;
<<<<<<< HEAD
    final GraphExtension extStorage;
    private final static String STRING_IDX_NAME_KEY = "name";
    final StringIndex stringIndex;
=======
    // can be null if turn costs are not supported
    final TurnCostExtension turnCostExtension;
    final NameIndex nameIndex;
>>>>>>> 8a6e8b5d
    final BitUtil bitUtil;
    final EncodingManager encodingManager;
    final EdgeAccess edgeAccess;
    private final int intsForFlags;
    // length | nodeA | nextNode | ... | nodeB
    // as we use integer index in 'egdes' area => 'geometry' area is limited to 4GB (we use pos&neg values!)
    private final DataAccess wayGeometry;
    private final Directory dir;
    private final InternalGraphEventListener listener;
    /**
     * interval [0,n)
     */
    protected int edgeCount;
    // node memory layout:
    protected int N_EDGE_REF, N_LAT, N_LON, N_ELE, N_TC;
    // edge memory layout not found in EdgeAccess:
    int E_DIST, E_GEO, E_NAME;
    /**
     * Specifies how many entries (integers) are used per edge.
     */
    int edgeEntryBytes;
    /**
     * Specifies how many entries (integers) are used per node
     */
    int nodeEntryBytes;
    private boolean initialized = false;
    /**
     * interval [0,n)
     */
    private int nodeCount;
    // remove markers are not yet persistent!
    private GHBitSet removedNodes;
    private int edgeEntryIndex, nodeEntryIndex;
    private long maxGeoRef;
    private boolean frozen = false;

    public BaseGraph(Directory dir, final EncodingManager encodingManager, boolean withElevation,
                     InternalGraphEventListener listener, boolean withTurnCosts) {
        this.dir = dir;
        this.encodingManager = encodingManager;
        this.intsForFlags = encodingManager.getIntsForFlags();
        this.bitUtil = BitUtil.get(dir.getByteOrder());
        this.wayGeometry = dir.find("geometry");
        this.stringIndex = new StringIndex(dir);
        this.nodes = dir.find("nodes", DAType.getPreferredInt(dir.getDefaultType()));
        this.edges = dir.find("edges", DAType.getPreferredInt(dir.getDefaultType()));
        this.listener = listener;
        this.edgeAccess = new EdgeAccess(edges) {
            @Override
            final EdgeIterable createSingleEdge(EdgeFilter filter) {
                return new EdgeIterable(BaseGraph.this, this, filter);
            }

            @Override
            final int getEdgeRef(int nodeId) {
                return nodes.getInt((long) nodeId * nodeEntryBytes + N_EDGE_REF);
            }

            @Override
            final void setEdgeRef(int nodeId, int edgeId) {
                nodes.setInt((long) nodeId * nodeEntryBytes + N_EDGE_REF, edgeId);
            }

            @Override
            final int getEntryBytes() {
                return edgeEntryBytes;
            }

            @Override
            final long toPointer(int edgeId) {
                assert isInBounds(edgeId) : "edgeId " + edgeId + " not in bounds [0," + edgeCount + ")";
                return (long) edgeId * edgeEntryBytes;
            }

            @Override
            final boolean isInBounds(int edgeId) {
                return edgeId < edgeCount && edgeId >= 0;
            }

            @Override
            public String toString() {
                return "base edge access";
            }
        };
        this.bounds = BBox.createInverse(withElevation);
        this.nodeAccess = new GHNodeAccess(this, withElevation);
        if (withTurnCosts) {
            turnCostExtension = new TurnCostExtension(nodeAccess, dir.find("turn_costs"));
        } else {
            turnCostExtension = null;
        }
    }

    private static boolean isTestingEnabled() {
        boolean enableIfAssert = false;
        assert (enableIfAssert = true) : true;
        return enableIfAssert;
    }

    @Override
    public Graph getBaseGraph() {
        return this;
    }

    void checkInit() {
        if (initialized)
            throw new IllegalStateException("You cannot configure this GraphStorage "
                    + "after calling create or loadExisting. Calling one of the methods twice is also not allowed.");
    }

    protected int loadNodesHeader() {
        nodeEntryBytes = nodes.getHeader(1 * 4);
        nodeCount = nodes.getHeader(2 * 4);
        bounds.minLon = Helper.intToDegree(nodes.getHeader(3 * 4));
        bounds.maxLon = Helper.intToDegree(nodes.getHeader(4 * 4));
        bounds.minLat = Helper.intToDegree(nodes.getHeader(5 * 4));
        bounds.maxLat = Helper.intToDegree(nodes.getHeader(6 * 4));

        if (bounds.hasElevation()) {
            bounds.minEle = Helper.intToEle(nodes.getHeader(7 * 4));
            bounds.maxEle = Helper.intToEle(nodes.getHeader(8 * 4));
        }

        frozen = nodes.getHeader(9 * 4) == 1;
        return 10;
    }

    protected int setNodesHeader() {
        nodes.setHeader(1 * 4, nodeEntryBytes);
        nodes.setHeader(2 * 4, nodeCount);
        nodes.setHeader(3 * 4, Helper.degreeToInt(bounds.minLon));
        nodes.setHeader(4 * 4, Helper.degreeToInt(bounds.maxLon));
        nodes.setHeader(5 * 4, Helper.degreeToInt(bounds.minLat));
        nodes.setHeader(6 * 4, Helper.degreeToInt(bounds.maxLat));
        if (bounds.hasElevation()) {
            nodes.setHeader(7 * 4, Helper.eleToInt(bounds.minEle));
            nodes.setHeader(8 * 4, Helper.eleToInt(bounds.maxEle));
        }

        nodes.setHeader(9 * 4, isFrozen() ? 1 : 0);
        return 10;
    }

    protected int loadEdgesHeader() {
        edgeEntryBytes = edges.getHeader(0 * 4);
        edgeCount = edges.getHeader(1 * 4);
        return 5;
    }

    protected int setEdgesHeader() {
        edges.setHeader(0, edgeEntryBytes);
        edges.setHeader(1 * 4, edgeCount);
        edges.setHeader(2 * 4, encodingManager.hashCode());
        edges.setHeader(3 * 4, supportsTurnCosts() ? turnCostExtension.hashCode() : -1);
        return 5;
    }

    protected int loadWayGeometryHeader() {
        maxGeoRef = bitUtil.combineIntsToLong(wayGeometry.getHeader(0), wayGeometry.getHeader(4));
        return 1;
    }

    protected int setWayGeometryHeader() {
        wayGeometry.setHeader(0, bitUtil.getIntLow(maxGeoRef));
        wayGeometry.setHeader(4, bitUtil.getIntHigh(maxGeoRef));
        return 1;
    }

    void initStorage() {
        edgeEntryIndex = 0;
        nodeEntryIndex = 0;
        edgeAccess.init(nextEdgeEntryIndex(4),
                nextEdgeEntryIndex(4),
                nextEdgeEntryIndex(4),
                nextEdgeEntryIndex(4),
                nextEdgeEntryIndex(encodingManager.getIntsForFlags() * 4));

        E_DIST = nextEdgeEntryIndex(4);
        E_GEO = nextEdgeEntryIndex(4);
        E_NAME = nextEdgeEntryIndex(4);

        N_EDGE_REF = nextNodeEntryIndex(4);
        N_LAT = nextNodeEntryIndex(4);
        N_LON = nextNodeEntryIndex(4);
        if (nodeAccess.is3D())
            N_ELE = nextNodeEntryIndex(4);
        else
            N_ELE = -1;

        if (supportsTurnCosts())
            N_TC = nextNodeEntryIndex(4);
        else
            N_TC = -1;

        initNodeAndEdgeEntrySize();
        listener.initStorage();
        initialized = true;
    }

    boolean supportsTurnCosts() {
        return turnCostExtension != null;
    }

    /**
     * Initializes the node storage such that each node has no edge and no turn cost entry
     */
    void initNodeRefs(long oldCapacity, long newCapacity) {
        for (long pointer = oldCapacity + N_EDGE_REF; pointer < newCapacity; pointer += nodeEntryBytes) {
            nodes.setInt(pointer, EdgeIterator.NO_EDGE);
        }
        if (supportsTurnCosts()) {
            for (long pointer = oldCapacity + N_TC; pointer < newCapacity; pointer += nodeEntryBytes) {
                nodes.setInt(pointer, TurnCostExtension.NO_TURN_ENTRY);
            }
        }
    }

    protected final int nextEdgeEntryIndex(int sizeInBytes) {
        int tmp = edgeEntryIndex;
        edgeEntryIndex += sizeInBytes;
        return tmp;
    }

    protected final int nextNodeEntryIndex(int sizeInBytes) {
        int tmp = nodeEntryIndex;
        nodeEntryIndex += sizeInBytes;
        return tmp;
    }

    protected final void initNodeAndEdgeEntrySize() {
        nodeEntryBytes = nodeEntryIndex;
        edgeEntryBytes = edgeEntryIndex;
    }

    /**
     * Check if byte capacity of DataAcess nodes object is sufficient to include node index, else
     * extend byte capacity
     */
    final void ensureNodeIndex(int nodeIndex) {
        if (!initialized)
            throw new AssertionError("The graph has not yet been initialized.");

        if (nodeIndex < nodeCount)
            return;

        long oldNodes = nodeCount;
        nodeCount = nodeIndex + 1;
        boolean capacityIncreased = nodes.ensureCapacity((long) nodeCount * nodeEntryBytes);
        if (capacityIncreased) {
            long newBytesCapacity = nodes.getCapacity();
            initNodeRefs(oldNodes * nodeEntryBytes, newBytesCapacity);
        }
    }

    @Override
    public int getNodes() {
        return nodeCount;
    }

    @Override
    public int getEdges() {
        return getAllEdges().length();
    }

    @Override
    public NodeAccess getNodeAccess() {
        return nodeAccess;
    }

    @Override
    public BBox getBounds() {
        return bounds;
    }

    @Override
    public EdgeIteratorState edge(int a, int b, double distance, boolean bothDirection) {
        return edge(a, b).setDistance(distance).setFlags(encodingManager.flagsDefault(true, bothDirection));
    }

    void setSegmentSize(int bytes) {
        checkInit();
        nodes.setSegmentSize(bytes);
        edges.setSegmentSize(bytes);
        wayGeometry.setSegmentSize(bytes);
<<<<<<< HEAD
        stringIndex.setSegmentSize(bytes);
        extStorage.setSegmentSize(bytes);
=======
        nameIndex.setSegmentSize(bytes);
        if (supportsTurnCosts()) {
            turnCostExtension.setSegmentSize(bytes);
        }
>>>>>>> 8a6e8b5d
    }

    synchronized void freeze() {
        if (isFrozen())
            throw new IllegalStateException("base graph already frozen");

        frozen = true;
        listener.freeze();
    }

    synchronized boolean isFrozen() {
        return frozen;
    }

    public void checkFreeze() {
        if (isFrozen())
            throw new IllegalStateException("Cannot add edge or node after baseGraph.freeze was called");
    }

    void create(long initSize) {
        nodes.create(initSize);
        edges.create(initSize);

        initSize = Math.min(initSize, 2000);
        wayGeometry.create(initSize);
<<<<<<< HEAD
        stringIndex.create(initSize);
        extStorage.create(initSize);
=======
        nameIndex.create(initSize);
        if (supportsTurnCosts()) {
            turnCostExtension.create(initSize);
        }
>>>>>>> 8a6e8b5d
        initStorage();
        // 0 stands for no separate geoRef
        maxGeoRef = 4;

        initNodeRefs(0, nodes.getCapacity());
    }

    String toDetailsString() {
        return "edges:" + nf(edgeCount) + "(" + edges.getCapacity() / Helper.MB + "MB), "
                + "nodes:" + nf(getNodes()) + "(" + nodes.getCapacity() / Helper.MB + "MB), "
                + "name:(" + stringIndex.getCapacity() / Helper.MB + "MB), "
                + "geo:" + nf(maxGeoRef) + "(" + wayGeometry.getCapacity() / Helper.MB + "MB), "
                + "bounds:" + bounds;
    }

    public void debugPrint() {
        final int printMax = 100;
        System.out.println("nodes:");
        String formatNodes = "%12s | %12s | %12s | %12s \n";
        System.out.format(Locale.ROOT, formatNodes, "#", "N_EDGE_REF", "N_LAT", "N_LON");
        NodeAccess nodeAccess = getNodeAccess();
        for (int i = 0; i < Math.min(nodeCount, printMax); ++i) {
            System.out.format(Locale.ROOT, formatNodes, i, edgeAccess.getEdgeRef(i), nodeAccess.getLat(i), nodeAccess.getLon(i));
        }
        if (nodeCount > printMax) {
            System.out.format(Locale.ROOT, " ... %d more nodes\n", nodeCount - printMax);
        }
        System.out.println("edges:");
        String formatEdges = "%12s | %12s | %12s | %12s | %12s | %12s | %12s \n";
        System.out.format(Locale.ROOT, formatEdges, "#", "E_NODEA", "E_NODEB", "E_LINKA", "E_LINKB", "E_FLAGS", "E_DIST");
        IntsRef intsRef = new IntsRef(intsForFlags);
        for (int i = 0; i < Math.min(edgeCount, printMax); ++i) {
            long edgePointer = edgeAccess.toPointer(i);
            edgeAccess.readFlags(edgePointer, intsRef);
            System.out.format(Locale.ROOT, formatEdges, i,
                    edgeAccess.getNodeA(edgePointer),
                    edgeAccess.getNodeB(edgePointer),
                    edgeAccess.getLinkA(edgePointer),
                    edgeAccess.getLinkB(edgePointer),
                    intsRef,
                    getDist(edgePointer));
        }
        if (edgeCount > printMax) {
            System.out.printf(Locale.ROOT, " ... %d more edges", edgeCount - printMax);
        }
    }

    /**
     * Flush and free resources that are not needed for post-processing (way geometries and name index).
     */
    void flushAndCloseGeometryAndNameStorage() {
        setWayGeometryHeader();

        wayGeometry.flush();
        wayGeometry.close();

        stringIndex.flush();
        stringIndex.close();
    }

    public void flush() {
        if (!wayGeometry.isClosed()) {
            setWayGeometryHeader();
            wayGeometry.flush();
        }

        if (!stringIndex.isClosed())
            stringIndex.flush();

        setNodesHeader();
        setEdgesHeader();
        edges.flush();
        nodes.flush();
        if (supportsTurnCosts()) {
            turnCostExtension.flush();
        }
    }

    public void close() {
        if (!wayGeometry.isClosed())
            wayGeometry.close();
        if (!stringIndex.isClosed())
            stringIndex.close();
        edges.close();
        nodes.close();
        if (supportsTurnCosts()) {
            turnCostExtension.close();
        }
    }

    long getCapacity() {
<<<<<<< HEAD
        return edges.getCapacity() + nodes.getCapacity() + stringIndex.getCapacity()
                + wayGeometry.getCapacity() + extStorage.getCapacity();
=======
        return edges.getCapacity() + nodes.getCapacity() + nameIndex.getCapacity()
                + wayGeometry.getCapacity() + (supportsTurnCosts() ? turnCostExtension.getCapacity() : 0);
>>>>>>> 8a6e8b5d
    }

    long getMaxGeoRef() {
        return maxGeoRef;
    }

    void loadExisting(String dim) {
        if (!nodes.loadExisting())
            throw new IllegalStateException("Cannot load nodes. corrupt file or directory? " + dir);

        if (!dim.equalsIgnoreCase("" + nodeAccess.getDimension()))
            throw new IllegalStateException("Configured dimension (" + nodeAccess.getDimension() + ") is not equal "
                    + "to dimension of loaded graph (" + dim + ")");

        if (!edges.loadExisting())
            throw new IllegalStateException("Cannot load edges. corrupt file or directory? " + dir);

        if (!wayGeometry.loadExisting())
            throw new IllegalStateException("Cannot load geometry. corrupt file or directory? " + dir);

        if (!stringIndex.loadExisting())
            throw new IllegalStateException("Cannot load name index. corrupt file or directory? " + dir);

        if (supportsTurnCosts() && !turnCostExtension.loadExisting())
            throw new IllegalStateException("Cannot load turn cost storage. corrupt file or directory? " + dir);

        // first define header indices of this storage
        initStorage();

        // now load some properties from stored data
        loadNodesHeader();
        loadEdgesHeader();
        loadWayGeometryHeader();
    }

    /**
     * This method copies the properties of one {@link EdgeIteratorState} to another.
     *
     * @return the updated iterator the properties where copied to.
     */
    EdgeIteratorState copyProperties(EdgeIteratorState from, CommonEdgeIterator to) {
        long edgePointer = edgeAccess.toPointer(to.getEdge());
        edgeAccess.writeFlags(edgePointer, from.getFlags());

        // copy the rest with higher level API
        to.setDistance(from.getDistance()).
                setName(from.getName()).
                setWayGeometry(from.fetchWayGeometry(0));

        return to;
    }

    /**
     * Create edge between nodes a and b
     *
     * @return EdgeIteratorState of newly created edge
     */
    @Override
    public EdgeIteratorState edge(int nodeA, int nodeB) {
        if (isFrozen())
            throw new IllegalStateException("Cannot create edge if graph is already frozen");

        ensureNodeIndex(Math.max(nodeA, nodeB));
        int edgeId = edgeAccess.internalEdgeAdd(nextEdgeId(), nodeA, nodeB);
        EdgeIterable iter = new EdgeIterable(this, edgeAccess, EdgeFilter.ALL_EDGES);
        boolean ret = iter.init(edgeId, nodeB);
        assert ret;
        return iter;
    }

    // for test only
    void setEdgeCount(int cnt) {
        edgeCount = cnt;
    }

    /**
     * Determine next free edgeId and ensure byte capacity to store edge
     *
     * @return next free edgeId
     */
    protected int nextEdgeId() {
        int nextEdge = edgeCount;
        edgeCount++;
        if (edgeCount < 0)
            throw new IllegalStateException("too many edges. new edge id would be negative. " + toString());

        edges.ensureCapacity(((long) edgeCount + 1) * edgeEntryBytes);
        return nextEdge;
    }

    @Override
    public EdgeIteratorState getEdgeIteratorState(int edgeId, int adjNode) {
        if (!edgeAccess.isInBounds(edgeId))
            throw new IllegalStateException("edgeId " + edgeId + " out of bounds");
        checkAdjNodeBounds(adjNode);
        return edgeAccess.getEdgeProps(edgeId, adjNode);
    }

    final void checkAdjNodeBounds(int adjNode) {
        if (adjNode < 0 && adjNode != Integer.MIN_VALUE || adjNode >= nodeCount)
            throw new IllegalStateException("adjNode " + adjNode + " out of bounds [0," + nf(nodeCount) + ")");
    }

    @Override
    public EdgeExplorer createEdgeExplorer(EdgeFilter filter) {
        return new EdgeIterable(this, edgeAccess, filter);
    }

    @Override
    public EdgeExplorer createEdgeExplorer() {
        return createEdgeExplorer(EdgeFilter.ALL_EDGES);
    }

    @Override
    public AllEdgesIterator getAllEdges() {
        return new AllEdgeIterator(this, edgeAccess);
    }

    @Override
    public Graph copyTo(Graph g) {
        initialized = true;
        if (g.getClass().equals(getClass())) {
            _copyTo((BaseGraph) g);
            return g;
        } else {
            return GHUtility.copyTo(this, g);
        }
    }

    void _copyTo(BaseGraph clonedG) {
        if (clonedG.edgeEntryBytes != edgeEntryBytes)
            throw new IllegalStateException("edgeEntryBytes cannot be different for cloned graph. "
                    + "Cloned: " + clonedG.edgeEntryBytes + " vs " + edgeEntryBytes);

        if (clonedG.nodeEntryBytes != nodeEntryBytes)
            throw new IllegalStateException("nodeEntryBytes cannot be different for cloned graph. "
                    + "Cloned: " + clonedG.nodeEntryBytes + " vs " + nodeEntryBytes);

        if (clonedG.nodeAccess.getDimension() != nodeAccess.getDimension())
            throw new IllegalStateException("dimension cannot be different for cloned graph. "
                    + "Cloned: " + clonedG.nodeAccess.getDimension() + " vs " + nodeAccess.getDimension());

        // nodes
        setNodesHeader();
        nodes.copyTo(clonedG.nodes);
        clonedG.loadNodesHeader();

        // edges
        setEdgesHeader();
        edges.copyTo(clonedG.edges);
        clonedG.loadEdgesHeader();

        // name
        stringIndex.copyTo(clonedG.stringIndex);

        // geometry
        setWayGeometryHeader();
        wayGeometry.copyTo(clonedG.wayGeometry);
        clonedG.loadWayGeometryHeader();

        // turn cost extension
        if (supportsTurnCosts()) {
            turnCostExtension.copyTo(clonedG.turnCostExtension);
        }

        if (removedNodes == null)
            clonedG.removedNodes = null;
        else
            clonedG.removedNodes = removedNodes.copyTo(new GHBitSetImpl());
    }

    protected void trimToSize() {
        long nodeCap = (long) nodeCount * nodeEntryBytes;
        nodes.trimTo(nodeCap);
//        long edgeCap = (long) (edgeCount + 1) * edgeEntrySize;
//        edges.trimTo(edgeCap * 4);
    }

    /**
     * This methods disconnects all edges from removed nodes. It does no edge compaction. Then it
     * moves the last nodes into the deleted nodes, where it needs to update the node ids in every
     * edge.
     */
    void inPlaceNodeRemove(int removeNodeCount) {
        // Prepare edge-update of nodes which are connected to deleted nodes
        int toMoveNodes = getNodes();
        int itemsToMove = 0;

        // sorted map when we access it via keyAt and valueAt - see below!
        final SparseIntIntArray oldToNewMap = new SparseIntIntArray(removeNodeCount);
        GHBitSet toRemoveSet = new GHBitSetImpl(removeNodeCount);
        removedNodes.copyTo(toRemoveSet);

        if (removeNodeCount > getNodes() / 2.0)
            LoggerFactory.getLogger(getClass()).warn("More than a half of the network should be removed!? "
                    + "Nodes:" + getNodes() + ", remove:" + removeNodeCount);

        EdgeExplorer delExplorer = createEdgeExplorer();
        // create map of old node ids pointing to new ids
        for (int removeNode = removedNodes.next(0);
             removeNode >= 0;
             removeNode = removedNodes.next(removeNode + 1)) {
            EdgeIterator delEdgesIter = delExplorer.setBaseNode(removeNode);
            while (delEdgesIter.next()) {
                toRemoveSet.add(delEdgesIter.getAdjNode());
            }

            toMoveNodes--;
            // move only nodes that are not removed
            for (; toMoveNodes >= 0; toMoveNodes--) {
                if (!removedNodes.contains(toMoveNodes))
                    break;
            }

            if (toMoveNodes >= removeNode)
                oldToNewMap.put(toMoveNodes, removeNode);

            itemsToMove++;
        }

        EdgeIterable adjNodesToDelIter = (EdgeIterable) createEdgeExplorer();
        // now similar process to disconnectEdges but only for specific nodes
        // all deleted nodes could be connected to existing. remove the connections
        for (int removeNode = toRemoveSet.next(0);
             removeNode >= 0;
             removeNode = toRemoveSet.next(removeNode + 1)) {
            // remove all edges connected to the deleted nodes
            adjNodesToDelIter.setBaseNode(removeNode);
            long prevPointer = EdgeIterator.NO_EDGE;
            while (adjNodesToDelIter.next()) {
                int nodeId = adjNodesToDelIter.getAdjNode();
                // already invalidated
                if (!EdgeAccess.isInvalidNodeB(nodeId) && removedNodes.contains(nodeId)) {
                    int edgeToRemove = adjNodesToDelIter.getEdge();
                    long edgeToRemovePointer = edgeAccess.toPointer(edgeToRemove);
                    edgeAccess.internalEdgeDisconnect(edgeToRemove, prevPointer, removeNode);
                    edgeAccess.invalidateEdge(edgeToRemovePointer);
                } else {
                    prevPointer = adjNodesToDelIter.edgePointer;
                }
            }
        }

        GHBitSet toMoveSet = new GHBitSetImpl(removeNodeCount * 3);
        EdgeExplorer movedEdgeExplorer = createEdgeExplorer();
        // marks connected nodes to rewrite the edges
        for (int i = 0; i < itemsToMove; i++) {
            int oldI = oldToNewMap.keyAt(i);
            EdgeIterator movedEdgeIter = movedEdgeExplorer.setBaseNode(oldI);
            while (movedEdgeIter.next()) {
                int nodeId = movedEdgeIter.getAdjNode();
                if (EdgeAccess.isInvalidNodeB(nodeId))
                    continue;

                if (removedNodes.contains(nodeId))
                    throw new IllegalStateException("shouldn't happen as the edge to the node "
                            + nodeId + " should be already deleted. " + oldI);

                toMoveSet.add(nodeId);
            }
        }

        // move nodes into deleted nodes
        for (int i = 0; i < itemsToMove; i++) {
            int oldI = oldToNewMap.keyAt(i);
            int newI = oldToNewMap.valueAt(i);
            long newOffset = (long) newI * nodeEntryBytes;
            long oldOffset = (long) oldI * nodeEntryBytes;
            for (long j = 0; j < nodeEntryBytes; j += 4) {
                nodes.setInt(newOffset + j, nodes.getInt(oldOffset + j));
            }
        }

        // *rewrites* all edges connected to moved nodes
        // go through all edges and pick the necessary <- this is easier to implement than
        // a more efficient (?) breadth-first search
        EdgeIterator iter = getAllEdges();
        while (iter.next()) {
            int nodeA = iter.getBaseNode();
            int nodeB = iter.getAdjNode();
            if (!toMoveSet.contains(nodeA) && !toMoveSet.contains(nodeB))
                continue;

            // now overwrite exiting edge with new node ids
            int updatedA = oldToNewMap.get(nodeA);
            if (updatedA < 0)
                updatedA = nodeA;

            int updatedB = oldToNewMap.get(nodeB);
            if (updatedB < 0)
                updatedB = nodeB;

            // no need to rewrite flags or other properties as they are independent of the node order unlike in <= 0.11
            int edgeId = iter.getEdge();
            long edgePointer = edgeAccess.toPointer(edgeId);
            int linkA = edgeAccess.getLinkA(edgePointer);
            int linkB = edgeAccess.getLinkB(edgePointer);
            edgeAccess.writeEdge(edgeId, updatedA, updatedB, linkA, linkB);
        }

        if (removeNodeCount >= nodeCount)
            throw new IllegalStateException("graph is empty after in-place removal but was " + removeNodeCount);

        // clear N_EDGE_REF
        initNodeRefs(((long) nodeCount - removeNodeCount) * nodeEntryBytes, (long) nodeCount * nodeEntryBytes);

        // we do not remove the invalid edges => edgeCount stays the same!
        nodeCount -= removeNodeCount;

        // health check
        if (isTestingEnabled()) {
            EdgeExplorer explorer = createEdgeExplorer();
            iter = getAllEdges();
            while (iter.next()) {
                int base = iter.getBaseNode();
                int adj = iter.getAdjNode();
                String str = iter.getEdge()
                        + ", r.contains(" + base + "):" + removedNodes.contains(base)
                        + ", r.contains(" + adj + "):" + removedNodes.contains(adj)
                        + ", tr.contains(" + base + "):" + toRemoveSet.contains(base)
                        + ", tr.contains(" + adj + "):" + toRemoveSet.contains(adj)
                        + ", base:" + base + ", adj:" + adj + ", nodeCount:" + nodeCount;
                if (adj >= nodeCount)
                    throw new RuntimeException("Adj.node problem with edge " + str);

                if (base >= nodeCount)
                    throw new RuntimeException("Base node problem with edge " + str);

                try {
                    explorer.setBaseNode(adj).toString();
                } catch (Exception ex) {
                    org.slf4j.LoggerFactory.getLogger(getClass()).error("adj:" + adj);
                }
                try {
                    explorer.setBaseNode(base).toString();
                } catch (Exception ex) {
                    org.slf4j.LoggerFactory.getLogger(getClass()).error("base:" + base);
                }
            }
            // access last node -> no error
            explorer.setBaseNode(nodeCount - 1).toString();
        }
        removedNodes = null;
    }

    @Override
    public TurnCostExtension getTurnCostExtension() {
        return turnCostExtension;
    }

    @Override
    public int getOtherNode(int edge, int node) {
        long edgePointer = edgeAccess.toPointer(edge);
        return edgeAccess.getOtherNode(node, edgePointer);
    }

    @Override
    public boolean isAdjacentToNode(int edge, int node) {
        long edgePointer = edgeAccess.toPointer(edge);
        return edgeAccess.isAdjacentToNode(node, edgePointer);
    }


    private void setDist(long edgePointer, double distance) {
        edges.setInt(edgePointer + E_DIST, distToInt(distance));
    }

    /**
     * Translates double distance to integer in order to save it in a DataAccess object
     */
    private int distToInt(double distance) {
        if (distance < 0)
            throw new IllegalArgumentException("Distance cannot be negative: " + distance);
        if (distance > MAX_DIST) {
            distance = MAX_DIST;
        }
        int integ = (int) Math.round(distance * INT_DIST_FACTOR);
        assert integ >= 0 : "distance out of range";
        return integ;
    }

    /**
     * returns distance (already translated from integer to double)
     */
    private double getDist(long pointer) {
        int val = edges.getInt(pointer + E_DIST);
        // do never return infinity even if INT MAX, see #435
        return val / INT_DIST_FACTOR;
    }

    private void setWayGeometry_(PointList pillarNodes, long edgePointer, boolean reverse) {
        if (pillarNodes != null && !pillarNodes.isEmpty()) {
            if (pillarNodes.getDimension() != nodeAccess.getDimension())
                throw new IllegalArgumentException("Cannot use pointlist which is " + pillarNodes.getDimension()
                        + "D for graph which is " + nodeAccess.getDimension() + "D");

            long existingGeoRef = Helper.toUnsignedLong(edges.getInt(edgePointer + E_GEO));

            int len = pillarNodes.getSize();
            int dim = nodeAccess.getDimension();
            if (existingGeoRef > 0) {
                final int count = wayGeometry.getInt(existingGeoRef * 4L);
                if (len <= count) {
                    setWayGeometryAtGeoRef(pillarNodes, edgePointer, reverse, existingGeoRef);
                    return;
                }
            }

            long nextGeoRef = nextGeoRef(len * dim);
            setWayGeometryAtGeoRef(pillarNodes, edgePointer, reverse, nextGeoRef);
        } else {
            edges.setInt(edgePointer + E_GEO, 0);
        }
    }

    private void setWayGeometryAtGeoRef(PointList pillarNodes, long edgePointer, boolean reverse, long geoRef) {
        int len = pillarNodes.getSize();
        int dim = nodeAccess.getDimension();
        long geoRefPosition = geoRef * 4;
        int totalLen = len * dim * 4 + 4;
        ensureGeometry(geoRefPosition, totalLen);
        byte[] wayGeometryBytes = createWayGeometryBytes(pillarNodes, reverse);
        wayGeometry.setBytes(geoRefPosition, wayGeometryBytes, wayGeometryBytes.length);
        edges.setInt(edgePointer + E_GEO, Helper.toSignedInt(geoRef));
    }

    private byte[] createWayGeometryBytes(PointList pillarNodes, boolean reverse) {
        int len = pillarNodes.getSize();
        int dim = nodeAccess.getDimension();
        int totalLen = len * dim * 4 + 4;
        byte[] bytes = new byte[totalLen];
        bitUtil.fromInt(bytes, len, 0);
        if (reverse)
            pillarNodes.reverse();

        int tmpOffset = 4;
        boolean is3D = nodeAccess.is3D();
        for (int i = 0; i < len; i++) {
            double lat = pillarNodes.getLatitude(i);
            bitUtil.fromInt(bytes, Helper.degreeToInt(lat), tmpOffset);
            tmpOffset += 4;
            bitUtil.fromInt(bytes, Helper.degreeToInt(pillarNodes.getLongitude(i)), tmpOffset);
            tmpOffset += 4;

            if (is3D) {
                bitUtil.fromInt(bytes, Helper.eleToInt(pillarNodes.getElevation(i)), tmpOffset);
                tmpOffset += 4;
            }
        }
        return bytes;
    }

    private PointList fetchWayGeometry_(long edgePointer, boolean reverse, int mode, int baseNode, int adjNode) {
        long geoRef = Helper.toUnsignedLong(edges.getInt(edgePointer + E_GEO));
        int count = 0;
        byte[] bytes = null;
        if (geoRef > 0) {
            geoRef *= 4L;
            count = wayGeometry.getInt(geoRef);

            geoRef += 4L;
            bytes = new byte[count * nodeAccess.getDimension() * 4];
            wayGeometry.getBytes(geoRef, bytes, bytes.length);
        } else if (mode == 0)
            return PointList.EMPTY;

        PointList pillarNodes = new PointList(count + mode, nodeAccess.is3D());
        if (reverse) {
            if ((mode & 2) != 0)
                pillarNodes.add(nodeAccess, adjNode);
        } else if ((mode & 1) != 0)
            pillarNodes.add(nodeAccess, baseNode);

        int index = 0;
        for (int i = 0; i < count; i++) {
            double lat = Helper.intToDegree(bitUtil.toInt(bytes, index));
            index += 4;
            double lon = Helper.intToDegree(bitUtil.toInt(bytes, index));
            index += 4;
            if (nodeAccess.is3D()) {
                pillarNodes.add(lat, lon, Helper.intToEle(bitUtil.toInt(bytes, index)));
                index += 4;
            } else {
                pillarNodes.add(lat, lon);
            }
        }

        if (reverse) {
            if ((mode & 1) != 0)
                pillarNodes.add(nodeAccess, baseNode);

            pillarNodes.reverse();
        } else if ((mode & 2) != 0)
            pillarNodes.add(nodeAccess, adjNode);

        return pillarNodes;
    }

    private void setName(long edgePointer, String name) {
        int nameIndexRef = (int) stringIndex.add(Collections.singletonMap(STRING_IDX_NAME_KEY, name));
        if (nameIndexRef < 0)
            throw new IllegalStateException("Too many names are stored, currently limited to int pointer");

        edges.setInt(edgePointer + E_NAME, nameIndexRef);
    }

    GHBitSet getRemovedNodes() {
        if (removedNodes == null)
            removedNodes = new GHBitSetImpl(getNodes());

        return removedNodes;
    }

    private void ensureGeometry(long bytePos, int byteLength) {
        wayGeometry.ensureCapacity(bytePos + byteLength);
    }

    private long nextGeoRef(int arrayLength) {
        long tmp = maxGeoRef;
        maxGeoRef += arrayLength + 1L;
        if (maxGeoRef >= 0xFFFFffffL)
            throw new IllegalStateException("Geometry too large, does not fit in 32 bits " + maxGeoRef);

        return tmp;
    }

    protected static class EdgeIterable extends CommonEdgeIterator implements EdgeExplorer, EdgeIterator {
        final EdgeFilter filter;
        int nextEdgeId;

        public EdgeIterable(BaseGraph baseGraph, EdgeAccess edgeAccess, EdgeFilter filter) {
            super(-1, edgeAccess, baseGraph);

            if (filter == null)
                throw new IllegalArgumentException("Instead null filter use EdgeFilter.ALL_EDGES");
            this.filter = filter;
        }

        final void setEdgeId(int edgeId) {
            this.nextEdgeId = this.edgeId = edgeId;
        }

        /**
         * @return false if the edge has not a node equal to expectedAdjNode
         */
        final boolean init(int tmpEdgeId, int expectedAdjNode) {
            setEdgeId(tmpEdgeId);
            if (!EdgeIterator.Edge.isValid(edgeId))
                throw new IllegalArgumentException("fetching the edge requires a valid edgeId but was " + edgeId);

            selectEdgeAccess();
            edgePointer = edgeAccess.toPointer(tmpEdgeId);
            baseNode = edgeAccess.getNodeA(edgePointer);
            adjNode = edgeAccess.getNodeB(edgePointer);
            if (EdgeAccess.isInvalidNodeB(adjNode))
                throw new IllegalStateException("content of edgeId " + edgeId + " is marked as invalid - ie. the edge is already removed!");

            // a next() call should return false
            nextEdgeId = EdgeIterator.NO_EDGE;
            if (expectedAdjNode == adjNode || expectedAdjNode == Integer.MIN_VALUE) {
                reverse = false;
                return true;
            } else if (expectedAdjNode == baseNode) {
                reverse = true;
                baseNode = adjNode;
                adjNode = expectedAdjNode;
                return true;
            }
            return false;
        }

        final void _setBaseNode(int baseNode) {
            this.baseNode = baseNode;
        }

        @Override
        public EdgeIterator setBaseNode(int baseNode) {
            // always use base graph edge access
            setEdgeId(baseGraph.edgeAccess.getEdgeRef(baseNode));
            _setBaseNode(baseNode);
            return this;
        }

        protected void selectEdgeAccess() {
        }

        @Override
        public final boolean next() {
            while (true) {
                if (!EdgeIterator.Edge.isValid(nextEdgeId))
                    return false;

                selectEdgeAccess();
                edgePointer = edgeAccess.toPointer(nextEdgeId);
                edgeId = nextEdgeId;
                int nodeA = edgeAccess.getNodeA(edgePointer);
                boolean baseNodeIsNodeA = baseNode == nodeA;
                adjNode = baseNodeIsNodeA ? edgeAccess.getNodeB(edgePointer) : nodeA;
                reverse = !baseNodeIsNodeA;
                freshFlags = false;

                // position to next edge
                nextEdgeId = baseNodeIsNodeA ? edgeAccess.getLinkA(edgePointer) : edgeAccess.getLinkB(edgePointer);
                assert nextEdgeId != edgeId : ("endless loop detected for base node: " + baseNode + ", adj node: " + adjNode
                        + ", edge pointer: " + edgePointer + ", edge: " + edgeId);

                if (filter.accept(this))
                    return true;
            }
        }

        @Override
        public EdgeIteratorState detach(boolean reverseArg) {
            if (edgeId == nextEdgeId || !EdgeIterator.Edge.isValid(edgeId))
                throw new IllegalStateException("call next before detaching or setEdgeId (edgeId:" + edgeId + " vs. next " + nextEdgeId + ")");

            EdgeIterable iter = edgeAccess.createSingleEdge(filter);
            boolean ret;
            if (reverseArg) {
                ret = iter.init(edgeId, baseNode);
                // for #162
                iter.reverse = !reverse;
            } else
                ret = iter.init(edgeId, adjNode);
            assert ret;
            return iter;
        }
    }

    /**
     * Include all edges of this storage in the iterator.
     */
    protected static class AllEdgeIterator extends CommonEdgeIterator implements AllEdgesIterator {
        public AllEdgeIterator(BaseGraph baseGraph) {
            this(baseGraph, baseGraph.edgeAccess);
        }

        private AllEdgeIterator(BaseGraph baseGraph, EdgeAccess edgeAccess) {
            super(-1, edgeAccess, baseGraph);
        }

        @Override
        public int length() {
            return baseGraph.edgeCount;
        }

        @Override
        public boolean next() {
            while (true) {
                edgeId++;
                edgePointer = (long) edgeId * edgeAccess.getEntryBytes();
                if (!checkRange())
                    return false;

                adjNode = edgeAccess.getNodeB(edgePointer);
                // some edges are deleted and are marked via a negative node
                if (EdgeAccess.isInvalidNodeB(adjNode))
                    continue;

                baseNode = edgeAccess.getNodeA(edgePointer);
                freshFlags = false;
                reverse = false;
                return true;
            }
        }

        protected boolean checkRange() {
            return edgeId < baseGraph.edgeCount;
        }

        @Override
        public final EdgeIteratorState detach(boolean reverseArg) {
            if (edgePointer < 0)
                throw new IllegalStateException("call next before detaching");

            AllEdgeIterator iter = new AllEdgeIterator(baseGraph, edgeAccess);
            iter.edgeId = edgeId;
            iter.edgePointer = edgePointer;
            if (reverseArg) {
                iter.reverse = !this.reverse;
                iter.baseNode = adjNode;
                iter.adjNode = baseNode;
            } else {
                iter.reverse = this.reverse;
                iter.baseNode = baseNode;
                iter.adjNode = adjNode;
            }
            return iter;
        }
    }

    /**
     * Common private super class for AllEdgesIteratorImpl and EdgeIterable
     */
    static abstract class CommonEdgeIterator implements EdgeIteratorState {
        final BaseGraph baseGraph;
        long edgePointer;
        int baseNode;
        int adjNode;
        EdgeAccess edgeAccess;
        // we need reverse if detach is called
        boolean reverse = false;
        boolean freshFlags;
        int edgeId = -1;
        private final IntsRef baseIntsRef;
        int chFlags;

        public CommonEdgeIterator(long edgePointer, EdgeAccess edgeAccess, BaseGraph baseGraph) {
            this.edgePointer = edgePointer;
            this.edgeAccess = edgeAccess;
            this.baseGraph = baseGraph;
            this.baseIntsRef = new IntsRef(baseGraph.intsForFlags);
        }

        @Override
        public final int getBaseNode() {
            return baseNode;
        }

        @Override
        public final int getAdjNode() {
            return adjNode;
        }

        @Override
        public double getDistance() {
            return baseGraph.getDist(edgePointer);
        }

        @Override
        public EdgeIteratorState setDistance(double dist) {
            baseGraph.setDist(edgePointer, dist);
            return this;
        }

        @Override
        public IntsRef getFlags() {
            if (!freshFlags) {
                edgeAccess.readFlags(edgePointer, baseIntsRef);
                freshFlags = true;
            }
            return baseIntsRef;
        }

        @Override
        public final EdgeIteratorState setFlags(IntsRef edgeFlags) {
            assert edgeId < baseGraph.edgeCount : "must be edge but was shortcut: " + edgeId + " >= " + baseGraph.edgeCount + ". Use setFlagsAndWeight";
            edgeAccess.writeFlags(edgePointer, edgeFlags);
            for (int i = 0; i < edgeFlags.ints.length; i++) {
                baseIntsRef.ints[i] = edgeFlags.ints[i];
            }
            freshFlags = true;
            return this;
        }

        @Override
        public boolean get(BooleanEncodedValue property) {
            return property.getBool(reverse, getFlags());
        }

        @Override
        public EdgeIteratorState set(BooleanEncodedValue property, boolean value) {
            property.setBool(reverse, getFlags(), value);
            edgeAccess.writeFlags(edgePointer, getFlags());
            return this;
        }

        @Override
        public boolean getReverse(BooleanEncodedValue property) {
            return property.getBool(!reverse, getFlags());
        }

        @Override
        public EdgeIteratorState setReverse(BooleanEncodedValue property, boolean value) {
            property.setBool(!reverse, getFlags(), value);
            edgeAccess.writeFlags(edgePointer, getFlags());
            return this;
        }

        @Override
        public int get(IntEncodedValue property) {
            return property.getInt(reverse, getFlags());
        }

        @Override
        public EdgeIteratorState set(IntEncodedValue property, int value) {
            property.setInt(reverse, getFlags(), value);
            edgeAccess.writeFlags(edgePointer, getFlags());
            return this;
        }

        @Override
        public int getReverse(IntEncodedValue property) {
            return property.getInt(!reverse, getFlags());
        }

        @Override
        public EdgeIteratorState setReverse(IntEncodedValue property, int value) {
            property.setInt(!reverse, getFlags(), value);
            edgeAccess.writeFlags(edgePointer, getFlags());
            return this;
        }

        @Override
        public double get(DecimalEncodedValue property) {
            return property.getDecimal(reverse, getFlags());
        }

        @Override
        public EdgeIteratorState set(DecimalEncodedValue property, double value) {
            property.setDecimal(reverse, getFlags(), value);
            edgeAccess.writeFlags(edgePointer, getFlags());
            return this;
        }

        @Override
        public double getReverse(DecimalEncodedValue property) {
            return property.getDecimal(!reverse, getFlags());
        }

        @Override
        public EdgeIteratorState setReverse(DecimalEncodedValue property, double value) {
            property.setDecimal(!reverse, getFlags(), value);
            edgeAccess.writeFlags(edgePointer, getFlags());
            return this;
        }

        @Override
        public <T extends Enum> T get(EnumEncodedValue<T> property) {
            return property.getEnum(reverse, getFlags());
        }

        @Override
        public <T extends Enum> EdgeIteratorState set(EnumEncodedValue<T> property, T value) {
            property.setEnum(reverse, getFlags(), value);
            edgeAccess.writeFlags(edgePointer, getFlags());
            return this;
        }

        @Override
        public <T extends Enum> T getReverse(EnumEncodedValue<T> property) {
            return property.getEnum(!reverse, getFlags());
        }

        @Override
        public <T extends Enum> EdgeIteratorState setReverse(EnumEncodedValue<T> property, T value) {
            property.setEnum(!reverse, getFlags(), value);
            edgeAccess.writeFlags(edgePointer, getFlags());
            return this;
        }

        @Override
        public final EdgeIteratorState copyPropertiesFrom(EdgeIteratorState edge) {
            return baseGraph.copyProperties(edge, this);
        }

        @Override
        public EdgeIteratorState setWayGeometry(PointList pillarNodes) {
            baseGraph.setWayGeometry_(pillarNodes, edgePointer, reverse);
            return this;
        }

        @Override
        public PointList fetchWayGeometry(int mode) {
            return baseGraph.fetchWayGeometry_(edgePointer, reverse, mode, getBaseNode(), getAdjNode());
        }

        @Override
        public int getEdge() {
            return edgeId;
        }

        @Override
        public int getOrigEdgeFirst() {
            return getEdge();
        }

        @Override
        public int getOrigEdgeLast() {
            return getEdge();
        }

        @Override
        public String getName() {
            int nameIndexRef = baseGraph.edges.getInt(edgePointer + baseGraph.E_NAME);
            String name = baseGraph.stringIndex.get(nameIndexRef, STRING_IDX_NAME_KEY);
            // preserve backward compatibility (returns null if not explicitly set)
            return name == null ? "" : name;
        }

        @Override
        public EdgeIteratorState setName(String name) {
            baseGraph.setName(edgePointer, name);
            return this;
        }

        @Override
        public final String toString() {
            return getEdge() + " " + getBaseNode() + "-" + getAdjNode();
        }
    }
}<|MERGE_RESOLUTION|>--- conflicted
+++ resolved
@@ -58,15 +58,10 @@
     final DataAccess nodes;
     final BBox bounds;
     final NodeAccess nodeAccess;
-<<<<<<< HEAD
-    final GraphExtension extStorage;
     private final static String STRING_IDX_NAME_KEY = "name";
     final StringIndex stringIndex;
-=======
     // can be null if turn costs are not supported
     final TurnCostExtension turnCostExtension;
-    final NameIndex nameIndex;
->>>>>>> 8a6e8b5d
     final BitUtil bitUtil;
     final EncodingManager encodingManager;
     final EdgeAccess edgeAccess;
@@ -351,15 +346,10 @@
         nodes.setSegmentSize(bytes);
         edges.setSegmentSize(bytes);
         wayGeometry.setSegmentSize(bytes);
-<<<<<<< HEAD
         stringIndex.setSegmentSize(bytes);
-        extStorage.setSegmentSize(bytes);
-=======
-        nameIndex.setSegmentSize(bytes);
         if (supportsTurnCosts()) {
             turnCostExtension.setSegmentSize(bytes);
         }
->>>>>>> 8a6e8b5d
     }
 
     synchronized void freeze() {
@@ -385,15 +375,10 @@
 
         initSize = Math.min(initSize, 2000);
         wayGeometry.create(initSize);
-<<<<<<< HEAD
         stringIndex.create(initSize);
-        extStorage.create(initSize);
-=======
-        nameIndex.create(initSize);
         if (supportsTurnCosts()) {
             turnCostExtension.create(initSize);
         }
->>>>>>> 8a6e8b5d
         initStorage();
         // 0 stands for no separate geoRef
         maxGeoRef = 4;
@@ -485,13 +470,8 @@
     }
 
     long getCapacity() {
-<<<<<<< HEAD
         return edges.getCapacity() + nodes.getCapacity() + stringIndex.getCapacity()
-                + wayGeometry.getCapacity() + extStorage.getCapacity();
-=======
-        return edges.getCapacity() + nodes.getCapacity() + nameIndex.getCapacity()
                 + wayGeometry.getCapacity() + (supportsTurnCosts() ? turnCostExtension.getCapacity() : 0);
->>>>>>> 8a6e8b5d
     }
 
     long getMaxGeoRef() {
