/*
 *  Licensed to GraphHopper GmbH under one or more contributor
 *  license agreements. See the NOTICE file distributed with this work for
 *  additional information regarding copyright ownership.
 *
 *  GraphHopper GmbH licenses this file to you under the Apache License,
 *  Version 2.0 (the "License"); you may not use this file except in
 *  compliance with the License. You may obtain a copy of the License at
 *
 *       http://www.apache.org/licenses/LICENSE-2.0
 *
 *  Unless required by applicable law or agreed to in writing, software
 *  distributed under the License is distributed on an "AS IS" BASIS,
 *  WITHOUT WARRANTIES OR CONDITIONS OF ANY KIND, either express or implied.
 *  See the License for the specific language governing permissions and
 *  limitations under the License.
 */
package com.graphhopper.storage;

import com.graphhopper.coll.GHBitSet;
import com.graphhopper.coll.GHBitSetImpl;
import com.graphhopper.coll.SparseIntIntArray;
import com.graphhopper.routing.profiles.*;
import com.graphhopper.routing.util.AllEdgesIterator;
import com.graphhopper.routing.util.EdgeFilter;
import com.graphhopper.routing.util.EncodingManager;
import com.graphhopper.search.NameIndex;
import com.graphhopper.util.*;
import com.graphhopper.util.shapes.BBox;
import org.slf4j.LoggerFactory;

import java.util.Locale;

import static com.graphhopper.util.EdgeIteratorState.REVERSE_STATE;
import static com.graphhopper.util.Helper.nf;

/**
 * The base graph handles nodes and edges file format. It can be used with different Directory
 * implementations like RAMDirectory for fast access or via MMapDirectory for virtual-memory and not
 * thread safe usage.
 * <p>
 * Note: A RAM DataAccess Object is thread-safe in itself but if used in this Graph implementation
 * it is not write thread safe.
 * <p>
 * Life cycle: (1) object creation, (2) configuration via setters & getters, (3) create or
 * loadExisting, (4) usage, (5) flush, (6) close
 */
class BaseGraph implements Graph {
    final DataAccess edges;
    final DataAccess nodes;
    final BBox bounds;
    final NodeAccess nodeAccess;
    final GraphExtension extStorage;
    final NameIndex nameIndex;
    final BitUtil bitUtil;
    final EncodingManager encodingManager;
    final EdgeAccess edgeAccess;
    private final int bytesForFlags;
    // length | nodeA | nextNode | ... | nodeB
    // as we use integer index in 'egdes' area => 'geometry' area is limited to 4GB (we use pos&neg values!)
    private final DataAccess wayGeometry;
    private final Directory dir;
    private final InternalGraphEventListener listener;
    /**
     * interval [0,n)
     */
    protected int edgeCount;
    // node memory layout:
    protected int N_EDGE_REF, N_LAT, N_LON, N_ELE, N_ADDITIONAL;
    // edge memory layout not found in EdgeAccess:
    int E_GEO, E_NAME, E_ADDITIONAL;
    /**
     * Specifies how many entries (integers) are used per edge.
     */
    int edgeEntryBytes;
    /**
     * Specifies how many entries (integers) are used per node
     */
    int nodeEntryBytes;
    private boolean initialized = false;
    /**
     * interval [0,n)
     */
    private int nodeCount;
    // remove markers are not yet persistent!
    private GHBitSet removedNodes;
    private int edgeEntryIndex, nodeEntryIndex;
    private long maxGeoRef;
    private boolean frozen = false;

    public BaseGraph(Directory dir, final EncodingManager encodingManager, boolean withElevation,
                     InternalGraphEventListener listener, GraphExtension extendedStorage) {
        this.dir = dir;
        this.encodingManager = encodingManager;
        this.bytesForFlags = encodingManager.getBytesForFlags();
        this.bitUtil = BitUtil.get(dir.getByteOrder());
        this.wayGeometry = dir.find("geometry");
        this.nameIndex = new NameIndex(dir);
        this.nodes = dir.find("nodes", DAType.getPreferredInt(dir.getDefaultType()));
        this.edges = dir.find("edges", DAType.getPreferredInt(dir.getDefaultType()));
        this.listener = listener;
        this.edgeAccess = new EdgeAccess(edges, bitUtil) {
            @Override
            final EdgeIterable createSingleEdge(EdgeFilter filter) {
                return new EdgeIterable(BaseGraph.this, this, filter);
            }

            @Override
            final int getEdgeRef(int nodeId) {
                return nodes.getInt((long) nodeId * nodeEntryBytes + N_EDGE_REF);
            }

            @Override
            final void setEdgeRef(int nodeId, int edgeId) {
                nodes.setInt((long) nodeId * nodeEntryBytes + N_EDGE_REF, edgeId);
            }

            @Override
            final int getEntryBytes() {
                return edgeEntryBytes;
            }

            @Override
            final long toPointer(int edgeId) {
                assert isInBounds(edgeId) : "edgeId " + edgeId + " not in bounds [0," + edgeCount + ")";
                return (long) edgeId * edgeEntryBytes;
            }

            @Override
            final boolean isInBounds(int edgeId) {
                return edgeId < edgeCount && edgeId >= 0;
            }

            @Override
            public String toString() {
                return "base edge access";
            }
        };
        this.bounds = BBox.createInverse(withElevation);
        this.nodeAccess = new GHNodeAccess(this, withElevation);
        this.extStorage = extendedStorage;
        this.extStorage.init(this, dir);
    }

    private static boolean isTestingEnabled() {
        boolean enableIfAssert = false;
        assert (enableIfAssert = true) : true;
        return enableIfAssert;
    }

    @Override
    public Graph getBaseGraph() {
        return this;
    }

    void checkInit() {
        if (initialized)
            throw new IllegalStateException("You cannot configure this GraphStorage "
                    + "after calling create or loadExisting. Calling one of the methods twice is also not allowed.");
    }

    protected int loadNodesHeader() {
        nodeEntryBytes = nodes.getHeader(1 * 4);
        nodeCount = nodes.getHeader(2 * 4);
        bounds.minLon = Helper.intToDegree(nodes.getHeader(3 * 4));
        bounds.maxLon = Helper.intToDegree(nodes.getHeader(4 * 4));
        bounds.minLat = Helper.intToDegree(nodes.getHeader(5 * 4));
        bounds.maxLat = Helper.intToDegree(nodes.getHeader(6 * 4));

        if (bounds.hasElevation()) {
            bounds.minEle = Helper.intToEle(nodes.getHeader(7 * 4));
            bounds.maxEle = Helper.intToEle(nodes.getHeader(8 * 4));
        }

        frozen = nodes.getHeader(9 * 4) == 1;
        return 10;
    }

    protected int setNodesHeader() {
        nodes.setHeader(1 * 4, nodeEntryBytes);
        nodes.setHeader(2 * 4, nodeCount);
        nodes.setHeader(3 * 4, Helper.degreeToInt(bounds.minLon));
        nodes.setHeader(4 * 4, Helper.degreeToInt(bounds.maxLon));
        nodes.setHeader(5 * 4, Helper.degreeToInt(bounds.minLat));
        nodes.setHeader(6 * 4, Helper.degreeToInt(bounds.maxLat));
        if (bounds.hasElevation()) {
            nodes.setHeader(7 * 4, Helper.eleToInt(bounds.minEle));
            nodes.setHeader(8 * 4, Helper.eleToInt(bounds.maxEle));
        }

        nodes.setHeader(9 * 4, isFrozen() ? 1 : 0);
        return 10;
    }

    protected int loadEdgesHeader() {
        edgeEntryBytes = edges.getHeader(0 * 4);
        edgeCount = edges.getHeader(1 * 4);
        return 5;
    }

    protected int setEdgesHeader() {
        edges.setHeader(0, edgeEntryBytes);
        edges.setHeader(1 * 4, edgeCount);
        edges.setHeader(2 * 4, encodingManager.hashCode());
        edges.setHeader(3 * 4, extStorage.hashCode());
        return 5;
    }

    protected int loadWayGeometryHeader() {
        maxGeoRef = bitUtil.combineIntsToLong(wayGeometry.getHeader(0), wayGeometry.getHeader(4));
        return 1;
    }

    protected int setWayGeometryHeader() {
        wayGeometry.setHeader(0, bitUtil.getIntLow(maxGeoRef));
        wayGeometry.setHeader(4, bitUtil.getIntHigh(maxGeoRef));
        return 1;
    }

    void initStorage() {
        edgeEntryIndex = 0;
        nodeEntryIndex = 0;
        edgeAccess.init(nextEdgeEntryIndex(4),
                nextEdgeEntryIndex(4),
                nextEdgeEntryIndex(4),
                nextEdgeEntryIndex(4),
                nextEdgeEntryIndex(4),
                nextEdgeEntryIndex(encodingManager.getBytesForFlags()));

        E_GEO = nextEdgeEntryIndex(4);
        E_NAME = nextEdgeEntryIndex(4);
        if (extStorage.isRequireEdgeField())
            E_ADDITIONAL = nextEdgeEntryIndex(4);
        else
            E_ADDITIONAL = -1;

        N_EDGE_REF = nextNodeEntryIndex(4);
        N_LAT = nextNodeEntryIndex(4);
        N_LON = nextNodeEntryIndex(4);
        if (nodeAccess.is3D())
            N_ELE = nextNodeEntryIndex(4);
        else
            N_ELE = -1;

        if (extStorage.isRequireNodeField())
            N_ADDITIONAL = nextNodeEntryIndex(4);
        else
            N_ADDITIONAL = -1;

        initNodeAndEdgeEntrySize();
        listener.initStorage();
        initialized = true;
    }

    /**
     * Initializes the node area with the empty edge value and default additional value.
     */
    void initNodeRefs(long oldCapacity, long newCapacity) {
        for (long pointer = oldCapacity + N_EDGE_REF; pointer < newCapacity; pointer += nodeEntryBytes) {
            nodes.setInt(pointer, EdgeIterator.NO_EDGE);
        }
        if (extStorage.isRequireNodeField()) {
            for (long pointer = oldCapacity + N_ADDITIONAL; pointer < newCapacity; pointer += nodeEntryBytes) {
                nodes.setInt(pointer, extStorage.getDefaultNodeFieldValue());
            }
        }
    }

    protected final int nextEdgeEntryIndex(int sizeInBytes) {
        int tmp = edgeEntryIndex;
        edgeEntryIndex += sizeInBytes;
        return tmp;
    }

    protected final int nextNodeEntryIndex(int sizeInBytes) {
        int tmp = nodeEntryIndex;
        nodeEntryIndex += sizeInBytes;
        return tmp;
    }

    protected final void initNodeAndEdgeEntrySize() {
        nodeEntryBytes = nodeEntryIndex;
        edgeEntryBytes = edgeEntryIndex;
    }

    /**
     * Check if byte capacity of DataAcess nodes object is sufficient to include node index, else
     * extend byte capacity
     */
    final void ensureNodeIndex(int nodeIndex) {
        if (!initialized)
            throw new AssertionError("The graph has not yet been initialized.");

        if (nodeIndex < nodeCount)
            return;

        long oldNodes = nodeCount;
        nodeCount = nodeIndex + 1;
        boolean capacityIncreased = nodes.ensureCapacity((long) nodeCount * nodeEntryBytes);
        if (capacityIncreased) {
            long newBytesCapacity = nodes.getCapacity();
            initNodeRefs(oldNodes * nodeEntryBytes, newBytesCapacity);
        }
    }

    @Override
    public int getNodes() {
        return nodeCount;
    }

    @Override
    public int getEdges() {
        return getAllEdges().length();
    }

    @Override
    public NodeAccess getNodeAccess() {
        return nodeAccess;
    }

    @Override
    public BBox getBounds() {
        return bounds;
    }

    @Override
    public EdgeIteratorState edge(int a, int b, double distance, boolean bothDirection) {
        return edge(a, b).setDistance(distance).setFlags(encodingManager.flagsDefault(true, bothDirection));
    }

    void setSegmentSize(int bytes) {
        checkInit();
        nodes.setSegmentSize(bytes);
        edges.setSegmentSize(bytes);
        wayGeometry.setSegmentSize(bytes);
        nameIndex.setSegmentSize(bytes);
        extStorage.setSegmentSize(bytes);
    }

    synchronized void freeze() {
        if (isFrozen())
            throw new IllegalStateException("base graph already frozen");

        frozen = true;
        listener.freeze();
    }

    synchronized boolean isFrozen() {
        return frozen;
    }

    public void checkFreeze() {
        if (isFrozen())
            throw new IllegalStateException("Cannot add edge or node after baseGraph.freeze was called");
    }

    void create(long initSize) {
        nodes.create(initSize);
        edges.create(initSize);

        initSize = Math.min(initSize, 2000);
        wayGeometry.create(initSize);
        nameIndex.create(initSize);
        extStorage.create(initSize);
        initStorage();
        // 0 stands for no separate geoRef
        maxGeoRef = 4;

        initNodeRefs(0, nodes.getCapacity());
    }

    String toDetailsString() {
        return "edges:" + nf(edgeCount) + "(" + edges.getCapacity() / Helper.MB + "MB), "
                + "nodes:" + nf(getNodes()) + "(" + nodes.getCapacity() / Helper.MB + "MB), "
                + "name:(" + nameIndex.getCapacity() / Helper.MB + "MB), "
                + "geo:" + nf(maxGeoRef) + "(" + wayGeometry.getCapacity() / Helper.MB + "MB), "
                + "bounds:" + bounds;
    }

    public void debugPrint() {
        final int printMax = 100;
        System.out.println("nodes:");
        String formatNodes = "%12s | %12s | %12s | %12s \n";
        System.out.format(Locale.ROOT, formatNodes, "#", "N_EDGE_REF", "N_LAT", "N_LON");
        NodeAccess nodeAccess = getNodeAccess();
        for (int i = 0; i < Math.min(nodeCount, printMax); ++i) {
            System.out.format(Locale.ROOT, formatNodes, i, edgeAccess.getEdgeRef(i), nodeAccess.getLat(i), nodeAccess.getLon(i));
        }
        if (nodeCount > printMax) {
            System.out.format(Locale.ROOT, " ... %d more nodes\n", nodeCount - printMax);
        }
        System.out.println("edges:");
        String formatEdges = "%12s | %12s | %12s | %12s | %12s | %12s | %12s \n";
        System.out.format(Locale.ROOT, formatEdges, "#", "E_NODEA", "E_NODEB", "E_LINKA", "E_LINKB", "E_DIST", "E_FLAGS");
        IntsRef intsRef = new IntsRef(bytesForFlags / 4);
        for (int i = 0; i < Math.min(edgeCount, printMax); ++i) {
            long edgePointer = edgeAccess.toPointer(i);
            edgeAccess.readFlags_(edgePointer, intsRef);
            System.out.format(Locale.ROOT, formatEdges, i,
                    edgeAccess.getNodeA(edgePointer),
                    edgeAccess.getNodeB(edgePointer),
                    edgeAccess.getLinkA(edgePointer),
                    edgeAccess.getLinkB(edgePointer),
                    edgeAccess.getDist(edgePointer),
                    intsRef);
        }
        if (edgeCount > printMax) {
            System.out.printf(Locale.ROOT, " ... %d more edges", edgeCount - printMax);
        }
    }

    void flush() {
        setNodesHeader();
        setEdgesHeader();
        setWayGeometryHeader();

        wayGeometry.flush();
        nameIndex.flush();
        edges.flush();
        nodes.flush();
        extStorage.flush();
    }

    void close() {
        wayGeometry.close();
        nameIndex.close();
        edges.close();
        nodes.close();
        extStorage.close();
    }

    long getCapacity() {
        return edges.getCapacity() + nodes.getCapacity() + nameIndex.getCapacity()
                + wayGeometry.getCapacity() + extStorage.getCapacity();
    }

    long getMaxGeoRef() {
        return maxGeoRef;
    }

    void loadExisting(String dim) {
        if (!nodes.loadExisting())
            throw new IllegalStateException("Cannot load nodes. corrupt file or directory? " + dir);

        if (!dim.equalsIgnoreCase("" + nodeAccess.getDimension()))
            throw new IllegalStateException("Configured dimension (" + nodeAccess.getDimension() + ") is not equal "
                    + "to dimension of loaded graph (" + dim + ")");

        if (!edges.loadExisting())
            throw new IllegalStateException("Cannot load edges. corrupt file or directory? " + dir);

        if (!wayGeometry.loadExisting())
            throw new IllegalStateException("Cannot load geometry. corrupt file or directory? " + dir);

        if (!nameIndex.loadExisting())
            throw new IllegalStateException("Cannot load name index. corrupt file or directory? " + dir);

        if (!extStorage.loadExisting())
            throw new IllegalStateException("Cannot load extended storage. corrupt file or directory? " + dir);

        // first define header indices of this storage
        initStorage();

        // now load some properties from stored data
        loadNodesHeader();
        loadEdgesHeader();
        loadWayGeometryHeader();
    }

    /**
     * This method copies the properties of one {@link EdgeIteratorState} to another.
     *
     * @return the updated iterator the properties where copied to.
     */
    EdgeIteratorState copyProperties(EdgeIteratorState from, CommonEdgeIterator to) {
        boolean reverse = from.get(REVERSE_STATE);
        if (to.reverse)
            reverse = !reverse;
        // in case reverse is true we have to swap the nodes to store flags correctly in its "storage direction"
        int nodeA = reverse ? from.getAdjNode() : from.getBaseNode();
        int nodeB = reverse ? from.getBaseNode() : from.getAdjNode();
        long edgePointer = edgeAccess.toPointer(to.getEdge());
        int linkA = reverse ? edgeAccess.getLinkB(edgePointer) : edgeAccess.getLinkA(edgePointer);
        int linkB = reverse ? edgeAccess.getLinkA(edgePointer) : edgeAccess.getLinkB(edgePointer);
        edgeAccess.writeEdge(to.getEdge(), nodeA, nodeB, linkA, linkB);
        edgeAccess.writeFlags_(edgePointer, from.getFlags());

        // copy the rest with higher level API
        to.setDistance(from.getDistance()).
                setName(from.getName()).
                setWayGeometry(from.fetchWayGeometry(0));

        if (E_ADDITIONAL >= 0)
            to.setAdditionalField(from.getAdditionalField());
        return to;
    }

    /**
     * Create edge between nodes a and b
     *
     * @return EdgeIteratorState of newly created edge
     */
    @Override
    public EdgeIteratorState edge(int nodeA, int nodeB) {
        if (isFrozen())
            throw new IllegalStateException("Cannot create edge if graph is already frozen");

        ensureNodeIndex(Math.max(nodeA, nodeB));
        int edgeId = edgeAccess.internalEdgeAdd(nextEdgeId(), nodeA, nodeB);
        EdgeIterable iter = new EdgeIterable(this, edgeAccess, EdgeFilter.ALL_EDGES);
        boolean ret = iter.init(edgeId, nodeB);
        assert ret;
        if (extStorage.isRequireEdgeField())
            iter.setAdditionalField(extStorage.getDefaultEdgeFieldValue());

        return iter;
    }

    // for test only
    void setEdgeCount(int cnt) {
        edgeCount = cnt;
    }

    /**
     * Determine next free edgeId and ensure byte capacity to store edge
     *
     * @return next free edgeId
     */
    protected int nextEdgeId() {
        int nextEdge = edgeCount;
        edgeCount++;
        if (edgeCount < 0)
            throw new IllegalStateException("too many edges. new edge id would be negative. " + toString());

        edges.ensureCapacity(((long) edgeCount + 1) * edgeEntryBytes);
        return nextEdge;
    }

    @Override
    public EdgeIteratorState getEdgeIteratorState(int edgeId, int adjNode) {
        if (!edgeAccess.isInBounds(edgeId))
            throw new IllegalStateException("edgeId " + edgeId + " out of bounds");
        checkAdjNodeBounds(adjNode);
        return edgeAccess.getEdgeProps(edgeId, adjNode);
    }

    final void checkAdjNodeBounds(int adjNode) {
        if (adjNode < 0 && adjNode != Integer.MIN_VALUE || adjNode >= nodeCount)
            throw new IllegalStateException("adjNode " + adjNode + " out of bounds [0," + nf(nodeCount) + ")");
    }

    @Override
    public EdgeExplorer createEdgeExplorer(EdgeFilter filter) {
        return new EdgeIterable(this, edgeAccess, filter);
    }

    @Override
    public EdgeExplorer createEdgeExplorer() {
        return createEdgeExplorer(EdgeFilter.ALL_EDGES);
    }

    @Override
    public AllEdgesIterator getAllEdges() {
        return new AllEdgeIterator(this, edgeAccess);
    }

    @Override
    public Graph copyTo(Graph g) {
        initialized = true;
        if (g.getClass().equals(getClass())) {
            _copyTo((BaseGraph) g);
            return g;
        } else {
            return GHUtility.copyTo(this, g);
        }
    }

    void _copyTo(BaseGraph clonedG) {
        if (clonedG.edgeEntryBytes != edgeEntryBytes)
            throw new IllegalStateException("edgeEntryBytes cannot be different for cloned graph. "
                    + "Cloned: " + clonedG.edgeEntryBytes + " vs " + edgeEntryBytes);

        if (clonedG.nodeEntryBytes != nodeEntryBytes)
            throw new IllegalStateException("nodeEntryBytes cannot be different for cloned graph. "
                    + "Cloned: " + clonedG.nodeEntryBytes + " vs " + nodeEntryBytes);

        if (clonedG.nodeAccess.getDimension() != nodeAccess.getDimension())
            throw new IllegalStateException("dimension cannot be different for cloned graph. "
                    + "Cloned: " + clonedG.nodeAccess.getDimension() + " vs " + nodeAccess.getDimension());

        // nodes
        setNodesHeader();
        nodes.copyTo(clonedG.nodes);
        clonedG.loadNodesHeader();

        // edges
        setEdgesHeader();
        edges.copyTo(clonedG.edges);
        clonedG.loadEdgesHeader();

        // name
        nameIndex.copyTo(clonedG.nameIndex);

        // geometry
        setWayGeometryHeader();
        wayGeometry.copyTo(clonedG.wayGeometry);
        clonedG.loadWayGeometryHeader();

        // extStorage
        extStorage.copyTo(clonedG.extStorage);

        if (removedNodes == null)
            clonedG.removedNodes = null;
        else
            clonedG.removedNodes = removedNodes.copyTo(new GHBitSetImpl());
    }

    protected void trimToSize() {
        long nodeCap = (long) nodeCount * nodeEntryBytes;
        nodes.trimTo(nodeCap);
//        long edgeCap = (long) (edgeCount + 1) * edgeEntrySize;
//        edges.trimTo(edgeCap * 4);
    }

    /**
     * This methods disconnects all edges from removed nodes. It does no edge compaction. Then it
     * moves the last nodes into the deleted nodes, where it needs to update the node ids in every
     * edge.
     */
    void inPlaceNodeRemove(int removeNodeCount) {
        // Prepare edge-update of nodes which are connected to deleted nodes
        int toMoveNodes = getNodes();
        int itemsToMove = 0;

        // sorted map when we access it via keyAt and valueAt - see below!
        final SparseIntIntArray oldToNewMap = new SparseIntIntArray(removeNodeCount);
        GHBitSet toRemoveSet = new GHBitSetImpl(removeNodeCount);
        removedNodes.copyTo(toRemoveSet);

        if (removeNodeCount > getNodes() / 2.0)
            LoggerFactory.getLogger(getClass()).warn("More than a half of the network should be removed!? "
                    + "Nodes:" + getNodes() + ", remove:" + removeNodeCount);

        EdgeExplorer delExplorer = createEdgeExplorer();
        // create map of old node ids pointing to new ids
        for (int removeNode = removedNodes.next(0);
             removeNode >= 0;
             removeNode = removedNodes.next(removeNode + 1)) {
            EdgeIterator delEdgesIter = delExplorer.setBaseNode(removeNode);
            while (delEdgesIter.next()) {
                toRemoveSet.add(delEdgesIter.getAdjNode());
            }

            toMoveNodes--;
            // move only nodes that are not removed
            for (; toMoveNodes >= 0; toMoveNodes--) {
                if (!removedNodes.contains(toMoveNodes))
                    break;
            }

            if (toMoveNodes >= removeNode)
                oldToNewMap.put(toMoveNodes, removeNode);

            itemsToMove++;
        }

        EdgeIterable adjNodesToDelIter = (EdgeIterable) createEdgeExplorer();
        // now similar process to disconnectEdges but only for specific nodes
        // all deleted nodes could be connected to existing. remove the connections
        for (int removeNode = toRemoveSet.next(0);
             removeNode >= 0;
             removeNode = toRemoveSet.next(removeNode + 1)) {
            // remove all edges connected to the deleted nodes
            adjNodesToDelIter.setBaseNode(removeNode);
            long prevPointer = EdgeIterator.NO_EDGE;
            while (adjNodesToDelIter.next()) {
                int nodeId = adjNodesToDelIter.getAdjNode();
                // already invalidated
                if (!EdgeAccess.isInvalidNodeB(nodeId) && removedNodes.contains(nodeId)) {
                    int edgeToRemove = adjNodesToDelIter.getEdge();
                    long edgeToRemovePointer = edgeAccess.toPointer(edgeToRemove);
                    edgeAccess.internalEdgeDisconnect(edgeToRemove, prevPointer, removeNode);
                    edgeAccess.invalidateEdge(edgeToRemovePointer);
                } else {
                    prevPointer = adjNodesToDelIter.edgePointer;
                }
            }
        }

        GHBitSet toMoveSet = new GHBitSetImpl(removeNodeCount * 3);
        EdgeExplorer movedEdgeExplorer = createEdgeExplorer();
        // marks connected nodes to rewrite the edges
        for (int i = 0; i < itemsToMove; i++) {
            int oldI = oldToNewMap.keyAt(i);
            EdgeIterator movedEdgeIter = movedEdgeExplorer.setBaseNode(oldI);
            while (movedEdgeIter.next()) {
                int nodeId = movedEdgeIter.getAdjNode();
                if (EdgeAccess.isInvalidNodeB(nodeId))
                    continue;

                if (removedNodes.contains(nodeId))
                    throw new IllegalStateException("shouldn't happen as the edge to the node "
                            + nodeId + " should be already deleted. " + oldI);

                toMoveSet.add(nodeId);
            }
        }

        // move nodes into deleted nodes
        for (int i = 0; i < itemsToMove; i++) {
            int oldI = oldToNewMap.keyAt(i);
            int newI = oldToNewMap.valueAt(i);
            long newOffset = (long) newI * nodeEntryBytes;
            long oldOffset = (long) oldI * nodeEntryBytes;
            for (long j = 0; j < nodeEntryBytes; j += 4) {
                nodes.setInt(newOffset + j, nodes.getInt(oldOffset + j));
            }
        }

        // *rewrites* all edges connected to moved nodes
        // go through all edges and pick the necessary <- this is easier to implement than
        // a more efficient (?) breadth-first search
        EdgeIterator iter = getAllEdges();
        while (iter.next()) {
            int nodeA = iter.getBaseNode();
            int nodeB = iter.getAdjNode();
            if (!toMoveSet.contains(nodeA) && !toMoveSet.contains(nodeB))
                continue;

            // now overwrite exiting edge with new node ids
            int updatedA = oldToNewMap.get(nodeA);
            if (updatedA < 0)
                updatedA = nodeA;

            int updatedB = oldToNewMap.get(nodeB);
            if (updatedB < 0)
                updatedB = nodeB;

            // no need to rewrite flags or other properties as they are independent of the node order unlike in <= 0.11
            int edgeId = iter.getEdge();
            long edgePointer = edgeAccess.toPointer(edgeId);
            int linkA = edgeAccess.getLinkA(edgePointer);
            int linkB = edgeAccess.getLinkB(edgePointer);
            edgeAccess.writeEdge(edgeId, updatedA, updatedB, linkA, linkB);
        }

        if (removeNodeCount >= nodeCount)
            throw new IllegalStateException("graph is empty after in-place removal but was " + removeNodeCount);

        // clear N_EDGE_REF
        initNodeRefs(((long) nodeCount - removeNodeCount) * nodeEntryBytes, (long) nodeCount * nodeEntryBytes);

        // we do not remove the invalid edges => edgeCount stays the same!
        nodeCount -= removeNodeCount;

        // health check
        if (isTestingEnabled()) {
            EdgeExplorer explorer = createEdgeExplorer();
            iter = getAllEdges();
            while (iter.next()) {
                int base = iter.getBaseNode();
                int adj = iter.getAdjNode();
                String str = iter.getEdge()
                        + ", r.contains(" + base + "):" + removedNodes.contains(base)
                        + ", r.contains(" + adj + "):" + removedNodes.contains(adj)
                        + ", tr.contains(" + base + "):" + toRemoveSet.contains(base)
                        + ", tr.contains(" + adj + "):" + toRemoveSet.contains(adj)
                        + ", base:" + base + ", adj:" + adj + ", nodeCount:" + nodeCount;
                if (adj >= nodeCount)
                    throw new RuntimeException("Adj.node problem with edge " + str);

                if (base >= nodeCount)
                    throw new RuntimeException("Base node problem with edge " + str);

                try {
                    explorer.setBaseNode(adj).toString();
                } catch (Exception ex) {
                    org.slf4j.LoggerFactory.getLogger(getClass()).error("adj:" + adj);
                }
                try {
                    explorer.setBaseNode(base).toString();
                } catch (Exception ex) {
                    org.slf4j.LoggerFactory.getLogger(getClass()).error("base:" + base);
                }
            }
            // access last node -> no error
            explorer.setBaseNode(nodeCount - 1).toString();
        }
        removedNodes = null;
    }

    @Override
    public GraphExtension getExtension() {
        return extStorage;
    }

    public void setAdditionalEdgeField(long edgePointer, int value) {
        if (extStorage.isRequireEdgeField() && E_ADDITIONAL >= 0)
            edges.setInt(edgePointer + E_ADDITIONAL, value);
        else
            throw new AssertionError("This graph does not support an additional edge field.");
    }

    private void setWayGeometry_(PointList pillarNodes, long edgePointer, boolean reverse) {
        if (pillarNodes != null && !pillarNodes.isEmpty()) {
            if (pillarNodes.getDimension() != nodeAccess.getDimension())
                throw new IllegalArgumentException("Cannot use pointlist which is " + pillarNodes.getDimension()
                        + "D for graph which is " + nodeAccess.getDimension() + "D");

            long existingGeoRef = Helper.toUnsignedLong(edges.getInt(edgePointer + E_GEO));

            int len = pillarNodes.getSize();
            int dim = nodeAccess.getDimension();
            if (existingGeoRef > 0) {
                final int count = wayGeometry.getInt(existingGeoRef * 4L);
                if (len <= count) {
                    setWayGeometryAtGeoRef(pillarNodes, edgePointer, reverse, existingGeoRef);
                    return;
                }
            }

            long nextGeoRef = nextGeoRef(len * dim);
            setWayGeometryAtGeoRef(pillarNodes, edgePointer, reverse, nextGeoRef);
        } else {
            edges.setInt(edgePointer + E_GEO, 0);
        }
    }

    private void setWayGeometryAtGeoRef(PointList pillarNodes, long edgePointer, boolean reverse, long geoRef) {
        int len = pillarNodes.getSize();
        int dim = nodeAccess.getDimension();
        long geoRefPosition = (long) geoRef * 4;
        int totalLen = len * dim * 4 + 4;
        ensureGeometry(geoRefPosition, totalLen);
        byte[] wayGeometryBytes = createWayGeometryBytes(pillarNodes, reverse);
        wayGeometry.setBytes(geoRefPosition, wayGeometryBytes, wayGeometryBytes.length);
        edges.setInt(edgePointer + E_GEO, Helper.toSignedInt(geoRef));
    }

    private byte[] createWayGeometryBytes(PointList pillarNodes, boolean reverse) {
        int len = pillarNodes.getSize();
        int dim = nodeAccess.getDimension();
        int totalLen = len * dim * 4 + 4;
        byte[] bytes = new byte[totalLen];
        bitUtil.fromInt(bytes, len, 0);
        if (reverse)
            pillarNodes.reverse();

        int tmpOffset = 4;
        boolean is3D = nodeAccess.is3D();
        for (int i = 0; i < len; i++) {
            double lat = pillarNodes.getLatitude(i);
            bitUtil.fromInt(bytes, Helper.degreeToInt(lat), tmpOffset);
            tmpOffset += 4;
            bitUtil.fromInt(bytes, Helper.degreeToInt(pillarNodes.getLongitude(i)), tmpOffset);
            tmpOffset += 4;

            if (is3D) {
                bitUtil.fromInt(bytes, Helper.eleToInt(pillarNodes.getElevation(i)), tmpOffset);
                tmpOffset += 4;
            }
        }
        return bytes;
    }

    private PointList fetchWayGeometry_(long edgePointer, boolean reverse, int mode, int baseNode, int adjNode) {
        long geoRef = Helper.toUnsignedLong(edges.getInt(edgePointer + E_GEO));
        int count = 0;
        byte[] bytes = null;
        if (geoRef > 0) {
            geoRef *= 4L;
            count = wayGeometry.getInt(geoRef);

            geoRef += 4L;
            bytes = new byte[count * nodeAccess.getDimension() * 4];
            wayGeometry.getBytes(geoRef, bytes, bytes.length);
        } else if (mode == 0)
            return PointList.EMPTY;

        PointList pillarNodes = new PointList(count + mode, nodeAccess.is3D());
        if (reverse) {
            if ((mode & 2) != 0)
                pillarNodes.add(nodeAccess, adjNode);
        } else if ((mode & 1) != 0)
            pillarNodes.add(nodeAccess, baseNode);

        int index = 0;
        for (int i = 0; i < count; i++) {
            double lat = Helper.intToDegree(bitUtil.toInt(bytes, index));
            index += 4;
            double lon = Helper.intToDegree(bitUtil.toInt(bytes, index));
            index += 4;
            if (nodeAccess.is3D()) {
                pillarNodes.add(lat, lon, Helper.intToEle(bitUtil.toInt(bytes, index)));
                index += 4;
            } else {
                pillarNodes.add(lat, lon);
            }
        }

        if (reverse) {
            if ((mode & 1) != 0)
                pillarNodes.add(nodeAccess, baseNode);

            pillarNodes.reverse();
        } else if ((mode & 2) != 0)
            pillarNodes.add(nodeAccess, adjNode);

        return pillarNodes;
    }

    private void setName(long edgePointer, String name) {
        int nameIndexRef = (int) nameIndex.put(name);
        if (nameIndexRef < 0)
            throw new IllegalStateException("Too many names are stored, currently limited to int pointer");

        edges.setInt(edgePointer + E_NAME, nameIndexRef);
    }

    GHBitSet getRemovedNodes() {
        if (removedNodes == null)
            removedNodes = new GHBitSetImpl(getNodes());

        return removedNodes;
    }

    private void ensureGeometry(long bytePos, int byteLength) {
        wayGeometry.ensureCapacity(bytePos + byteLength);
    }

    private long nextGeoRef(int arrayLength) {
        long tmp = maxGeoRef;
        maxGeoRef += arrayLength + 1L;
        if (maxGeoRef >= 0xFFFFffffL)
            throw new IllegalStateException("Geometry too large, does not fit in 32 bits " + maxGeoRef);

        return tmp;
    }

    protected static class EdgeIterable extends CommonEdgeIterator implements EdgeExplorer, EdgeIterator {
        final EdgeFilter filter;
        int nextEdgeId;

        public EdgeIterable(BaseGraph baseGraph, EdgeAccess edgeAccess, EdgeFilter filter) {
            super(-1, edgeAccess, baseGraph);

            if (filter == null)
                throw new IllegalArgumentException("Instead null filter use EdgeFilter.ALL_EDGES");
            this.filter = filter;
        }

        final void setEdgeId(int edgeId) {
            this.nextEdgeId = this.edgeId = edgeId;
        }

        /**
         * @return false if the edge has not a node equal to expectedAdjNode
         */
        final boolean init(int tmpEdgeId, int expectedAdjNode) {
            setEdgeId(tmpEdgeId);
            if (!EdgeIterator.Edge.isValid(edgeId))
                throw new IllegalArgumentException("fetching the edge requires a valid edgeId but was " + edgeId);

            selectEdgeAccess();
            edgePointer = edgeAccess.toPointer(tmpEdgeId);
            baseNode = edgeAccess.getNodeA(edgePointer);
            adjNode = edgeAccess.getNodeB(edgePointer);
            if (EdgeAccess.isInvalidNodeB(adjNode))
                throw new IllegalStateException("content of edgeId " + edgeId + " is marked as invalid - ie. the edge is already removed!");

            // a next() call should return false
            nextEdgeId = EdgeIterator.NO_EDGE;
            if (expectedAdjNode == adjNode || expectedAdjNode == Integer.MIN_VALUE) {
                reverse = false;
                return true;
            } else if (expectedAdjNode == baseNode) {
                reverse = true;
                baseNode = adjNode;
                adjNode = expectedAdjNode;
                return true;
            }
            return false;
        }

        final void _setBaseNode(int baseNode) {
            this.baseNode = baseNode;
        }

        @Override
        public EdgeIterator setBaseNode(int baseNode) {
            // always use base graph edge access
            setEdgeId(baseGraph.edgeAccess.getEdgeRef(baseNode));
            _setBaseNode(baseNode);
            return this;
        }

        protected void selectEdgeAccess() {
        }

        @Override
        public final boolean next() {
            while (true) {
                if (nextEdgeId == EdgeIterator.NO_EDGE)
                    return false;

                selectEdgeAccess();
                edgePointer = edgeAccess.toPointer(nextEdgeId);
                edgeId = nextEdgeId;
                int nodeA = edgeAccess.getNodeA(edgePointer);
                boolean baseNodeIsNodeA = baseNode == nodeA;
                adjNode = baseNodeIsNodeA ? edgeAccess.getNodeB(edgePointer) : nodeA;
                reverse = !baseNodeIsNodeA;
                freshFlags = false;

                // position to next edge
                nextEdgeId = baseNodeIsNodeA ? edgeAccess.getLinkA(edgePointer) : edgeAccess.getLinkB(edgePointer);
                assert nextEdgeId != edgeId : ("endless loop detected for base node: " + baseNode + ", adj node: " + adjNode
                        + ", edge pointer: " + edgePointer + ", edge: " + edgeId);

                if (filter.accept(this))
                    return true;
            }
        }

        @Override
        public EdgeIteratorState detach(boolean reverseArg) {
            if (edgeId == nextEdgeId || edgeId == EdgeIterator.NO_EDGE)
                throw new IllegalStateException("call next before detaching or setEdgeId (edgeId:" + edgeId + " vs. next " + nextEdgeId + ")");

            EdgeIterable iter = edgeAccess.createSingleEdge(filter);
            boolean ret;
            if (reverseArg) {
                ret = iter.init(edgeId, baseNode);
                // for #162
                iter.reverse = !reverse;
            } else
                ret = iter.init(edgeId, adjNode);
            assert ret;
            return iter;
        }
    }

    /**
     * Include all edges of this storage in the iterator.
     */
    protected static class AllEdgeIterator extends CommonEdgeIterator implements AllEdgesIterator {
        public AllEdgeIterator(BaseGraph baseGraph) {
            this(baseGraph, baseGraph.edgeAccess);
        }

        private AllEdgeIterator(BaseGraph baseGraph, EdgeAccess edgeAccess) {
            super(-1, edgeAccess, baseGraph);
        }

        @Override
        public int length() {
            return baseGraph.edgeCount;
        }

        @Override
        public boolean next() {
            while (true) {
                edgeId++;
                edgePointer = (long) edgeId * edgeAccess.getEntryBytes();
                if (!checkRange())
                    return false;

                adjNode = edgeAccess.getNodeB(edgePointer);
                // some edges are deleted and are marked via a negative node
                if (EdgeAccess.isInvalidNodeB(adjNode))
                    continue;

                baseNode = edgeAccess.getNodeA(edgePointer);
                freshFlags = false;
                reverse = false;
                return true;
            }
        }

        protected boolean checkRange() {
            return edgeId < baseGraph.edgeCount;
        }

        @Override
        public final EdgeIteratorState detach(boolean reverseArg) {
            if (edgePointer < 0)
                throw new IllegalStateException("call next before detaching");

            AllEdgeIterator iter = new AllEdgeIterator(baseGraph, edgeAccess);
            iter.edgeId = edgeId;
            iter.edgePointer = edgePointer;
            if (reverseArg) {
                iter.reverse = !this.reverse;
                iter.baseNode = adjNode;
                iter.adjNode = baseNode;
            } else {
                iter.reverse = this.reverse;
                iter.baseNode = baseNode;
                iter.adjNode = adjNode;
            }
            return iter;
        }
    }

    /**
     * Common private super class for AllEdgesIteratorImpl and EdgeIterable
     */
    static abstract class CommonEdgeIterator implements EdgeIteratorState {
        final BaseGraph baseGraph;
        long edgePointer;
        int baseNode;
        int adjNode;
        EdgeAccess edgeAccess;
        // we need reverse if detach is called
        boolean reverse = false;
        boolean freshFlags;
        int edgeId = -1;
        final IntsRef baseIntsRef;
        int chFlags;

        public CommonEdgeIterator(long edgePointer, EdgeAccess edgeAccess, BaseGraph baseGraph) {
            this.edgePointer = edgePointer;
            this.edgeAccess = edgeAccess;
            this.baseGraph = baseGraph;
            this.baseIntsRef = new IntsRef(baseGraph.bytesForFlags / 4);
        }

        @Override
        public final int getBaseNode() {
            return baseNode;
        }

        @Override
        public final int getAdjNode() {
            return adjNode;
        }

        @Override
        public final double getDistance() {
            return edgeAccess.getDist(edgePointer);
        }

        @Override
        public final EdgeIteratorState setDistance(double dist) {
            edgeAccess.setDist(edgePointer, dist);
            return this;
        }

        @Override
        public IntsRef getFlags() {
            if (!freshFlags) {
<<<<<<< HEAD
                edgeAccess.readFlags_(edgePointer, cachedIntsRef);
=======
                edgeAccess.readFlags_(edgePointer, baseIntsRef);
>>>>>>> c78624bf
                freshFlags = true;
            }
            return baseIntsRef;
        }

        @Override
        public final EdgeIteratorState setFlags(IntsRef edgeFlags) {
            assert edgeId < baseGraph.edgeCount : "must be edge but was shortcut: " + edgeId + " >= " + baseGraph.edgeCount + ". Use setFlagsAndWeight";
            edgeAccess.writeFlags_(edgePointer, edgeFlags);
            for (int i = 0; i < edgeFlags.ints.length; i++) {
                baseIntsRef.ints[i] = edgeFlags.ints[i];
            }
            freshFlags = true;
            return this;
        }

        @Override
        public final int getAdditionalField() {
            return baseGraph.edges.getInt(edgePointer + baseGraph.E_ADDITIONAL);
        }

        @Override
        public final EdgeIteratorState setAdditionalField(int value) {
            baseGraph.setAdditionalEdgeField(edgePointer, value);
            return this;
        }

        @Override
        public boolean get(BooleanEncodedValue property) {
            return property.getBool(reverse, getFlags());
        }

        @Override
        public EdgeIteratorState set(BooleanEncodedValue property, boolean value) {
            property.setBool(reverse, getFlags(), value);
            edgeAccess.writeFlags_(edgePointer, getFlags());
            return this;
        }

        @Override
        public boolean getReverse(BooleanEncodedValue property) {
            return property.getBool(!reverse, getFlags());
        }

        @Override
        public EdgeIteratorState setReverse(BooleanEncodedValue property, boolean value) {
            property.setBool(!reverse, getFlags(), value);
            edgeAccess.writeFlags_(edgePointer, getFlags());
            return this;
        }

        @Override
        public int get(IntEncodedValue property) {
            return property.getInt(reverse, getFlags());
        }

        @Override
        public EdgeIteratorState set(IntEncodedValue property, int value) {
            property.setInt(reverse, getFlags(), value);
            edgeAccess.writeFlags_(edgePointer, getFlags());
            return this;
        }

        @Override
        public int getReverse(IntEncodedValue property) {
            return property.getInt(!reverse, getFlags());
        }

        @Override
        public EdgeIteratorState setReverse(IntEncodedValue property, int value) {
            property.setInt(!reverse, getFlags(), value);
            edgeAccess.writeFlags_(edgePointer, getFlags());
            return this;
        }

        @Override
        public double get(DecimalEncodedValue property) {
            return property.getDecimal(reverse, getFlags());
        }

        @Override
        public EdgeIteratorState set(DecimalEncodedValue property, double value) {
            property.setDecimal(reverse, getFlags(), value);
            edgeAccess.writeFlags_(edgePointer, getFlags());
            return this;
        }

        @Override
        public double getReverse(DecimalEncodedValue property) {
            return property.getDecimal(!reverse, getFlags());
        }

        @Override
        public EdgeIteratorState setReverse(DecimalEncodedValue property, double value) {
            property.setDecimal(!reverse, getFlags(), value);
            edgeAccess.writeFlags_(edgePointer, getFlags());
            return this;
        }

        @Override
        public IndexBased get(ObjectEncodedValue property) {
            return property.getObject(reverse, getFlags());
        }

        @Override
        public EdgeIteratorState set(ObjectEncodedValue property, IndexBased value) {
            property.setObject(reverse, getFlags(), value);
            edgeAccess.writeFlags_(edgePointer, getFlags());
            return this;
        }

        @Override
        public IndexBased getReverse(ObjectEncodedValue property) {
            return property.getObject(!reverse, getFlags());
        }

        @Override
        public EdgeIteratorState setReverse(ObjectEncodedValue property, IndexBased value) {
            property.setObject(!reverse, getFlags(), value);
            edgeAccess.writeFlags_(edgePointer, getFlags());
            return this;
        }

        @Override
        public final EdgeIteratorState copyPropertiesFrom(EdgeIteratorState edge) {
            return baseGraph.copyProperties(edge, this);
        }

        @Override
        public EdgeIteratorState setWayGeometry(PointList pillarNodes) {
            baseGraph.setWayGeometry_(pillarNodes, edgePointer, reverse);
            return this;
        }

        @Override
        public PointList fetchWayGeometry(int mode) {
            return baseGraph.fetchWayGeometry_(edgePointer, reverse, mode, getBaseNode(), getAdjNode());
        }

        @Override
        public int getEdge() {
            return edgeId;
        }

        @Override
        public int getOrigEdgeFirst() {
            return getEdge();
        }

        @Override
        public int getOrigEdgeLast() {
            return getEdge();
        }

        @Override
        public String getName() {
            int nameIndexRef = baseGraph.edges.getInt(edgePointer + baseGraph.E_NAME);
            return baseGraph.nameIndex.get(nameIndexRef);
        }

        @Override
        public EdgeIteratorState setName(String name) {
            baseGraph.setName(edgePointer, name);
            return this;
        }

        @Override
        public final String toString() {
            return getEdge() + " " + getBaseNode() + "-" + getAdjNode();
        }
    }
}<|MERGE_RESOLUTION|>--- conflicted
+++ resolved
@@ -1149,11 +1149,7 @@
         @Override
         public IntsRef getFlags() {
             if (!freshFlags) {
-<<<<<<< HEAD
-                edgeAccess.readFlags_(edgePointer, cachedIntsRef);
-=======
                 edgeAccess.readFlags_(edgePointer, baseIntsRef);
->>>>>>> c78624bf
                 freshFlags = true;
             }
             return baseIntsRef;
