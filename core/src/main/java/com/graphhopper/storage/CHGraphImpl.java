--- conflicted
+++ resolved
@@ -175,7 +175,6 @@
             return edge;
         // if edgeId exists but adjacent nodes do not match
         return null;
-<<<<<<< HEAD
     }
 
     @Override
@@ -195,8 +194,6 @@
                 return null;
             }
         };
-=======
->>>>>>> 1d6ab175
     }
 
     @Override
