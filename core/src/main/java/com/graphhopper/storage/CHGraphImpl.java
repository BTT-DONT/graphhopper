/*
 *  Licensed to GraphHopper GmbH under one or more contributor
 *  license agreements. See the NOTICE file distributed with this work for
 *  additional information regarding copyright ownership.
 *
 *  GraphHopper GmbH licenses this file to you under the Apache License,
 *  Version 2.0 (the "License"); you may not use this file except in
 *  compliance with the License. You may obtain a copy of the License at
 *
 *       http://www.apache.org/licenses/LICENSE-2.0
 *
 *  Unless required by applicable law or agreed to in writing, software
 *  distributed under the License is distributed on an "AS IS" BASIS,
 *  WITHOUT WARRANTIES OR CONDITIONS OF ANY KIND, either express or implied.
 *  See the License for the specific language governing permissions and
 *  limitations under the License.
 */
package com.graphhopper.storage;

import com.graphhopper.routing.ch.PrepareEncoder;
import com.graphhopper.routing.profiles.BooleanEncodedValue;
import com.graphhopper.routing.util.AllCHEdgesIterator;
import com.graphhopper.routing.util.EdgeFilter;
import com.graphhopper.routing.weighting.AbstractWeighting;
import com.graphhopper.routing.weighting.Weighting;
import com.graphhopper.storage.BaseGraph.AllEdgeIterator;
import com.graphhopper.storage.BaseGraph.CommonEdgeIterator;
import com.graphhopper.storage.BaseGraph.EdgeIterable;
import com.graphhopper.util.*;
import com.graphhopper.util.shapes.BBox;
import org.slf4j.Logger;
import org.slf4j.LoggerFactory;

import java.util.Locale;

import static com.graphhopper.util.Helper.nf;

/**
 * A Graph implementation necessary for Contraction Hierarchies. This class enables the storage to
 * hold the level of a node and shortcut edges per edge.
 * <p>
 *
 * @author Peter Karich
 */
public class CHGraphImpl implements CHGraph, Storable<CHGraph> {
    private static final Logger LOGGER = LoggerFactory.getLogger(CHGraphImpl.class);
    private static final double WEIGHT_FACTOR = 1000f;
    // 2 bits for access, for now only 32bit => not Long.MAX
    private static final int MAX_WEIGHT_32 = (Integer.MAX_VALUE >> 2) << 2;
    private static final double MAX_WEIGHT = (Integer.MAX_VALUE >> 2) / WEIGHT_FACTOR;
    private static final double MIN_WEIGHT = 1 / WEIGHT_FACTOR;
    final DataAccess shortcuts;
    final DataAccess nodesCH;
<<<<<<< HEAD
    final int scDirMask = PrepareEncoder.getScDirMask();
=======
    final long scDirMask = PrepareEncoder.getScDirMask();
    private final boolean edgeBased;
>>>>>>> 6db9079b
    private final BaseGraph baseGraph;
    private final EdgeAccess chEdgeAccess;
    private final Weighting weighting;
    int N_CH_REF;
    int shortcutEntryBytes;
    // the nodesCH storage is limited via baseGraph.nodeCount too
    int nodeCHEntryBytes;
    final int shortcutBytesForFlags  = 4;
    private int N_LEVEL;
    // shortcut memory layout is synced with edges indices until E_FLAGS, then:
    private int S_SKIP_EDGE1, S_SKIP_EDGE2, S_ORIG_FIRST, S_ORIG_LAST;
    private int shortcutCount = 0;

    CHGraphImpl(Weighting w, Directory dir, final BaseGraph baseGraph, boolean edgeBased) {
        if (w == null)
            throw new IllegalStateException("Weighting for CHGraph cannot be null");

        this.weighting = w;
        this.baseGraph = baseGraph;
        final String name = AbstractWeighting.weightingToFileName(w, edgeBased);
        this.edgeBased = edgeBased;
        this.nodesCH = dir.find("nodes_ch_" + name, DAType.getPreferredInt(dir.getDefaultType()));
        this.shortcuts = dir.find("shortcuts_" + name, DAType.getPreferredInt(dir.getDefaultType()));
        this.chEdgeAccess = new EdgeAccess(shortcuts, baseGraph.bitUtil) {
            @Override
            final EdgeIterable createSingleEdge(EdgeFilter edgeFilter) {
                return new CHEdgeIteratorImpl(baseGraph, this, edgeFilter);
            }

            @Override
            final int getEdgeRef(int nodeId) {
                return nodesCH.getInt((long) nodeId * nodeCHEntryBytes + N_CH_REF);
            }

            @Override
            final void setEdgeRef(int nodeId, int edgeId) {
                nodesCH.setInt((long) nodeId * nodeCHEntryBytes + N_CH_REF, edgeId);
            }

            @Override
            final int getEntryBytes() {
                return shortcutEntryBytes;
            }

            @Override
            final long toPointer(int shortcutId) {
                assert isInBounds(shortcutId) : "shortcutId " + shortcutId + " not in bounds [" + baseGraph.edgeCount + ", " + (baseGraph.edgeCount + shortcutCount) + ")";
                return (long) (shortcutId - baseGraph.edgeCount) * shortcutEntryBytes;
            }

            @Override
            final boolean isInBounds(int shortcutId) {
                int tmp = shortcutId - baseGraph.edgeCount;
                return tmp < shortcutCount && tmp >= 0;
            }

            @Override
            public String toString() {
                return "ch edge access " + name;
            }
        };
    }

    public final Weighting getWeighting() {
        return weighting;
    }

    @Override
    public boolean isShortcut(int edgeId) {
        assert baseGraph.isFrozen() : "level graph not yet frozen";
        return edgeId >= baseGraph.edgeCount;
    }

    @Override
    public final void setLevel(int nodeIndex, int level) {
        checkNodeId(nodeIndex);
        nodesCH.setInt((long) nodeIndex * nodeCHEntryBytes + N_LEVEL, level);
    }

    @Override
    public final int getLevel(int nodeIndex) {
        checkNodeId(nodeIndex);
        return nodesCH.getInt((long) nodeIndex * nodeCHEntryBytes + N_LEVEL);
    }

    final void checkNodeId(int nodeId) {
        assert nodeId < baseGraph.getNodes() : "node " + nodeId + " is invalid. Not in [0," + baseGraph.getNodes() + ")";
    }

    @Override
    public CHEdgeIteratorState shortcut(int a, int b) {
        if (!baseGraph.isFrozen())
            throw new IllegalStateException("Cannot create shortcut if graph is not yet frozen");

        checkNodeId(a);
        checkNodeId(b);

        int scId = chEdgeAccess.internalEdgeAdd(nextShortcutId(), a, b);
        CHEdgeIteratorImpl iter = new CHEdgeIteratorImpl(baseGraph, chEdgeAccess, EdgeFilter.ALL_EDGES);
        boolean ret = iter.init(scId, b);
        assert ret;
        iter.setSkippedEdges(EdgeIterator.NO_EDGE, EdgeIterator.NO_EDGE);
        return iter;
    }

    protected int nextShortcutId() {
        int nextSC = shortcutCount;
        shortcutCount++;
        if (shortcutCount < 0)
            throw new IllegalStateException("too many shortcuts. new shortcut id would be negative. " + toString());

        shortcuts.ensureCapacity(((long) shortcutCount + 1) * shortcutEntryBytes);
        return nextSC + baseGraph.edgeCount;
    }

    @Override
    public EdgeIteratorState edge(int a, int b, double distance, boolean bothDirections) {
        return edge(a, b).setDistance(distance).setFlags(baseGraph.encodingManager.flagsDefault(true, bothDirections));
    }

    @Override
    public CHEdgeIteratorState edge(int a, int b) {
        // increase edge array not for shortcuts
        baseGraph.ensureNodeIndex(Math.max(a, b));
        int edgeId = baseGraph.edgeAccess.internalEdgeAdd(baseGraph.nextEdgeId(), a, b);
        CHEdgeIteratorImpl iter = new CHEdgeIteratorImpl(baseGraph, baseGraph.edgeAccess, EdgeFilter.ALL_EDGES);
        boolean ret = iter.init(edgeId, b);
        assert ret;
        return iter;
    }

    @Override
    public CHEdgeExplorer createEdgeExplorer() {
        return createEdgeExplorer(EdgeFilter.ALL_EDGES);
    }

    @Override
    public CHEdgeExplorer createEdgeExplorer(EdgeFilter filter) {
        return new CHEdgeIteratorImpl(baseGraph, chEdgeAccess, filter);
    }

    @Override
    public EdgeExplorer createOriginalEdgeExplorer() {
        return createOriginalEdgeExplorer(EdgeFilter.ALL_EDGES);
    }

    @Override
    public EdgeExplorer createOriginalEdgeExplorer(EdgeFilter filter) {
        return baseGraph.createEdgeExplorer(filter);
    }

    @Override
    public final CHEdgeIteratorState getEdgeIteratorState(int edgeId, int endNode) {
        if (isShortcut(edgeId)) {
            if (!chEdgeAccess.isInBounds(edgeId))
                throw new IllegalStateException("shortcutId " + edgeId + " out of bounds");
        } else if (!baseGraph.edgeAccess.isInBounds(edgeId))
            throw new IllegalStateException("edgeId " + edgeId + " out of bounds");

        return (CHEdgeIteratorState) chEdgeAccess.getEdgeProps(edgeId, endNode);
    }

    @Override
    public int getNodes() {
        return baseGraph.getNodes();
    }

    @Override
    public int getEdges() {
        return getAllEdges().length();
    }

    @Override
    public int getOriginalEdges() {
        return baseGraph.getEdges();
    }

    @Override
    public NodeAccess getNodeAccess() {
        return baseGraph.getNodeAccess();
    }

    @Override
    public BBox getBounds() {
        return baseGraph.getBounds();
    }

    void _freeze() {
        long maxCapacity = ((long) getNodes()) * nodeCHEntryBytes;
        nodesCH.ensureCapacity(maxCapacity);
        long baseCapacity = baseGraph.nodes.getCapacity();

        // copy normal edge refs into ch edge refs
        for (long pointer = N_CH_REF, basePointer = baseGraph.N_EDGE_REF;
             pointer < maxCapacity;
             pointer += nodeCHEntryBytes, basePointer += baseGraph.nodeEntryBytes) {
            if (basePointer >= baseCapacity)
                throw new IllegalStateException("Cannot copy edge refs into ch graph. "
                        + "pointer:" + pointer + ", cap:" + maxCapacity + ", basePtr:" + basePointer + ", baseCap:" + baseCapacity);

            nodesCH.setInt(pointer, baseGraph.nodes.getInt(basePointer));
        }
    }

    String toDetailsString() {
        return toString() + ", shortcuts:" + nf(shortcutCount) + ", nodesCH:(" + nodesCH.getCapacity() / Helper.MB + "MB)";
    }

    @Override
    public void disconnect(CHEdgeExplorer explorer, EdgeIteratorState edgeState) {
        // search edge with opposite direction but we need to know the previousEdge for the internalEdgeDisconnect so we cannot simply do:
        // EdgeIteratorState tmpIter = getEdgeIteratorState(iter.getEdge(), iter.getBaseNode());
        CHEdgeIterator tmpIter = explorer.setBaseNode(edgeState.getAdjNode());
        int tmpPrevEdge = EdgeIterator.NO_EDGE;
        while (tmpIter.next()) {
            if (tmpIter.isShortcut() && tmpIter.getEdge() == edgeState.getEdge()) {
                // TODO this is ugly, move this somehow into the underlying iteration logic
                long edgePointer = tmpPrevEdge == EdgeIterator.NO_EDGE ? -1
                        : isShortcut(tmpPrevEdge) ? chEdgeAccess.toPointer(tmpPrevEdge) : baseGraph.edgeAccess.toPointer(tmpPrevEdge);
                chEdgeAccess.internalEdgeDisconnect(edgeState.getEdge(), edgePointer, edgeState.getAdjNode());
                break;
            }

            tmpPrevEdge = tmpIter.getEdge();
        }
    }

    @Override
    public AllCHEdgesIterator getAllEdges() {
        return new AllCHEdgesIteratorImpl(baseGraph);
    }

    final void setWeight(CommonEdgeIterator edge, double weight) {
        if (weight < 0)
            throw new IllegalArgumentException("weight cannot be negative but was " + weight);

        int weightInt;

        if (weight < MIN_WEIGHT) {
            NodeAccess nodeAccess = getNodeAccess();
            LOGGER.warn("Setting weights smaller than " + MIN_WEIGHT + " is not allowed in CHGraphImpl#setWeight. " +
                    "You passed: " + weight + " for the edge " + edge.getEdge() + " from " + nodeAccess.getLat(edge.getBaseNode()) + "," + nodeAccess.getLon(edge.getBaseNode()) +
                    " to " + nodeAccess.getLat(edge.getAdjNode()) + "," + nodeAccess.getLon(edge.getAdjNode()));
            weight = MIN_WEIGHT;
        }
        if (weight > MAX_WEIGHT)
            weightInt = MAX_WEIGHT_32;
        else
            weightInt = ((int) (weight * WEIGHT_FACTOR)) << 2;

        IntsRef intsRef = edge.getDirectFlags();
        int accessFlags = intsRef.ints[0] & scDirMask;
        intsRef.ints[0] = weightInt | accessFlags;
        edge.setFlags(intsRef);
    }

    final double getWeight(CommonEdgeIterator edge) {
        // no need for reverseFlags call (shortcut has identical weight if both dies) and also no need for 64bit
        long flags32bit = edge.getDirectFlags().ints[0];
        double weight = (flags32bit >>> 2) / WEIGHT_FACTOR;
        if (weight >= MAX_WEIGHT)
            return Double.POSITIVE_INFINITY;

        return weight;
    }

    protected int loadEdgesHeader() {
        shortcutCount = shortcuts.getHeader(0 * 4);
        shortcutEntryBytes = shortcuts.getHeader(1 * 4);
        return 3;
    }

    protected int setEdgesHeader() {
        shortcuts.setHeader(0 * 4, shortcutCount);
        shortcuts.setHeader(1 * 4, shortcutEntryBytes);
        return 3;
    }

    @Override
    public GraphExtension getExtension() {
        return baseGraph.getExtension();
    }

    @Override
    public Graph getBaseGraph() {
        return baseGraph;
    }

    @Override
    public Graph copyTo(Graph g) {
        CHGraphImpl tmpG = ((CHGraphImpl) g);

        nodesCH.copyTo(tmpG.nodesCH);
        shortcuts.copyTo(tmpG.shortcuts);

        tmpG.N_LEVEL = N_LEVEL;
        tmpG.N_CH_REF = N_CH_REF;
        tmpG.nodeCHEntryBytes = nodeCHEntryBytes;
        return g;
    }

    void initStorage() {
        EdgeAccess ea = baseGraph.edgeAccess;
        chEdgeAccess.init(ea.E_NODEA, ea.E_NODEB, ea.E_LINKA, ea.E_LINKB, ea.E_DIST, ea.E_FLAGS);
        // shortcuts
        S_SKIP_EDGE1 = ea.E_FLAGS + 4;
        S_SKIP_EDGE2 = S_SKIP_EDGE1 + 4;
        if (edgeBased) {
            S_ORIG_FIRST = S_SKIP_EDGE2 + 4;
            S_ORIG_LAST = S_ORIG_FIRST + 4;
            shortcutEntryBytes = S_ORIG_LAST + 4;
        } else {
            shortcutEntryBytes = S_SKIP_EDGE2 + 4;
        }

        // node based data:
        N_LEVEL = 0;
        N_CH_REF = N_LEVEL + 4;
        nodeCHEntryBytes = N_CH_REF + 4;
    }

    void setSegmentSize(int bytes) {
        nodesCH.setSegmentSize(bytes);
        shortcuts.setSegmentSize(bytes);
    }

    @Override
    public CHGraph create(long bytes) {
        nodesCH.create(bytes);
        shortcuts.create(bytes);
        return this;
    }

    @Override
    public boolean loadExisting() {
        if (!nodesCH.loadExisting() || !shortcuts.loadExisting())
            return false;

        loadEdgesHeader();
        return true;
    }

    @Override
    public void flush() {
        nodesCH.flush();
        shortcuts.flush();
    }

    @Override
    public void close() {
        nodesCH.close();
        shortcuts.close();
    }

    @Override
    public boolean isClosed() {
        return nodesCH.isClosed();
    }

    @Override
    public long getCapacity() {
        return nodesCH.getCapacity() + shortcuts.getCapacity();
    }

    @Override
    public String toString() {
        return "CHGraph|" + getWeighting().toString();
    }

    public void debugPrint() {
        final int printMax = 100;
        System.out.println("nodesCH:");
        String formatNodes = "%12s | %12s | %12s \n";
        System.out.format(Locale.ROOT, formatNodes, "#", "N_CH_REF", "N_LEVEL");
        for (int i = 0; i < Math.min(baseGraph.getNodes(), printMax); ++i) {
            System.out.format(Locale.ROOT, formatNodes, i, chEdgeAccess.getEdgeRef(i), getLevel(i));
        }
        if (baseGraph.getNodes() > printMax) {
            System.out.format(Locale.ROOT, " ... %d more nodes", baseGraph.getNodes() - printMax);
        }
        System.out.println("shortcuts:");
        String formatShortcuts = "%12s | %12s | %12s | %12s | %12s | %12s | %12s | %12s | %12s | %12s | %12s\n";
        System.out.format(Locale.ROOT, formatShortcuts, "#", "E_NODEA", "E_NODEB", "E_LINKA", "E_LINKB", "E_DIST", "E_FLAGS", "S_SKIP_EDGE1", "S_SKIP_EDGE2", "S_ORIG_FIRST", "S_ORIG_LAST");
        for (int i = baseGraph.edgeCount; i < baseGraph.edgeCount + Math.min(shortcutCount, printMax); ++i) {
            System.out.format(Locale.ROOT, formatShortcuts, i,
                    shortcuts.getInt(chEdgeAccess.toPointer(i) + chEdgeAccess.E_NODEA),
                    shortcuts.getInt(chEdgeAccess.toPointer(i) + chEdgeAccess.E_NODEB),
                    shortcuts.getInt(chEdgeAccess.toPointer(i) + chEdgeAccess.E_LINKA),
                    shortcuts.getInt(chEdgeAccess.toPointer(i) + chEdgeAccess.E_LINKB),
                    shortcuts.getInt(chEdgeAccess.toPointer(i) + chEdgeAccess.E_DIST),
                    shortcuts.getInt(chEdgeAccess.toPointer(i) + chEdgeAccess.E_FLAGS),
                    shortcuts.getInt(chEdgeAccess.toPointer(i) + S_SKIP_EDGE1),
                    shortcuts.getInt(chEdgeAccess.toPointer(i) + S_SKIP_EDGE2),
                    shortcuts.getInt(chEdgeAccess.toPointer(i) + S_ORIG_FIRST),
                    shortcuts.getInt(chEdgeAccess.toPointer(i) + S_ORIG_LAST));
        }
        if (shortcutCount > printMax) {
            System.out.printf(Locale.ROOT, " ... %d more shortcut edges\n", shortcutCount - printMax);
        }
    }

    class CHEdgeIteratorImpl extends EdgeIterable implements CHEdgeExplorer, CHEdgeIterator {
        final IntsRef chIntsRef;

        public CHEdgeIteratorImpl(BaseGraph baseGraph, EdgeAccess edgeAccess, EdgeFilter filter) {
            super(baseGraph, edgeAccess, filter);
            chIntsRef = new IntsRef(shortcutBytesForFlags / 4);
        }

        @Override
        public final IntsRef getFlags() {
            checkShortcut(false, "getFlags");
            return super.getDirectFlags();
        }

        @Override
        public final CHEdgeIterator setBaseNode(int baseNode) {
            assert baseGraph.isFrozen() : "Traversal CHGraph is only possible if BaseGraph is frozen";

            // always use ch edge access
            setEdgeId(chEdgeAccess.getEdgeRef(baseNode));
            _setBaseNode(baseNode);
            return this;
        }

        @Override
        public final CHEdgeIteratorState setSkippedEdges(int edge1, int edge2) {
            checkShortcut(true, "setSkippedEdges");
            if (EdgeIterator.Edge.isValid(edge1) != EdgeIterator.Edge.isValid(edge2)) {
                throw new IllegalStateException("Skipped edges of a shortcut needs "
                        + "to be both valid or invalid but they were not " + edge1 + ", " + edge2);
            }
            shortcuts.setInt(edgePointer + S_SKIP_EDGE1, edge1);
            shortcuts.setInt(edgePointer + S_SKIP_EDGE2, edge2);
            return this;
        }

        @Override
        public final int getSkippedEdge1() {
            checkShortcut(true, "getSkippedEdge1");
            return shortcuts.getInt(edgePointer + S_SKIP_EDGE1);
        }

        @Override
        public final int getSkippedEdge2() {
            checkShortcut(true, "getSkippedEdge2");
            return shortcuts.getInt(edgePointer + S_SKIP_EDGE2);
        }

        @Override
        public CHEdgeIteratorState setFirstAndLastOrigEdges(int firstOrigEdge, int lastOrigEdge) {
            checkShortcutAndEdgeBased("setFirstAndLastOrigEdges");
            shortcuts.setInt(edgePointer + S_ORIG_FIRST, firstOrigEdge);
            shortcuts.setInt(edgePointer + S_ORIG_LAST, lastOrigEdge);
            return this;
        }

        @Override
        public int getOrigEdgeFirst() {
            if (!isShortcut()) {
                return getEdge();
            }
            checkShortcutAndEdgeBased("getOrigEdgeFirst");
            return shortcuts.getInt(edgePointer + S_ORIG_FIRST);
        }

        @Override
        public int getOrigEdgeLast() {
            if (!isShortcut()) {
                return getEdge();
            }
            checkShortcutAndEdgeBased("getOrigEdgeLast");
            return shortcuts.getInt(edgePointer + S_ORIG_LAST);
        }

        @Override
        public final boolean isShortcut() {
            // assert baseGraph.isFrozen() : "chgraph not yet frozen";
            return edgeId >= baseGraph.edgeCount;
        }

        @Override
        public boolean get(BooleanEncodedValue property) {
            // TODO assert equality of "access boolean encoded value" that is specifically created for CHGraph to make it possible we can use other BooleanEncodedValue objects for CH too!
            if (isShortcut())
                return (getDirectFlags().ints[0] & (reverse ? PrepareEncoder.getScBwdDir() : PrepareEncoder.getScFwdDir())) != 0;

            return property.getBool(reverse, getDirectFlags());
        }

        @Override
        public boolean getReverse(BooleanEncodedValue property) {
            if (isShortcut())
                return (getDirectFlags().ints[0] & (reverse ? PrepareEncoder.getScFwdDir() : PrepareEncoder.getScBwdDir())) != 0;

            return property.getBool(!reverse, getDirectFlags());
        }

        @Override
        public final CHEdgeIteratorState setWeight(double weight) {
            checkShortcut(true, "setWeight");
            CHGraphImpl.this.setWeight(this, weight);
            return this;
        }

        @Override
        public final double getWeight() {
            checkShortcut(true, "getWeight");
            return CHGraphImpl.this.getWeight(this);
        }

        @Override
        protected final void selectEdgeAccess() {
            if (nextEdgeId < baseGraph.edgeCount) {
                // iterate over edges
                edgeAccess = baseGraph.edgeAccess;
                cachedIntsRef = baseIntsRef;
            } else {
                // ... or shortcuts
                edgeAccess = chEdgeAccess;
                cachedIntsRef = chIntsRef;
            }
        }

        public void checkShortcut(boolean shouldBeShortcut, String methodName) {
            if (isShortcut()) {
                if (!shouldBeShortcut)
                    throw new IllegalStateException("Cannot call " + methodName + " on shortcut " + getEdge());
            } else if (shouldBeShortcut)
                throw new IllegalStateException("Method " + methodName + " only for shortcuts " + getEdge());
        }

        private void checkShortcutAndEdgeBased(String method) {
            checkShortcut(true, method);
            if (!edgeBased) {
                throw new IllegalStateException("Method " + method + " only allowed when CH graph is configured for edge based traversal");
            }
        }

        @Override
        public final String getName() {
            checkShortcut(false, "getName");
            return super.getName();
        }

        @Override
        public final EdgeIteratorState setName(String name) {
            checkShortcut(false, "setName");
            return super.setName(name);
        }

        @Override
        public final PointList fetchWayGeometry(int mode) {
            checkShortcut(false, "fetchWayGeometry");
            return super.fetchWayGeometry(mode);
        }

        @Override
        public final EdgeIteratorState setWayGeometry(PointList list) {
            checkShortcut(false, "setWayGeometry");
            return super.setWayGeometry(list);
        }

        @Override
        public int getMergeStatus(long flags) {
            return PrepareEncoder.getScMergeStatus(getDirectFlags().ints[0], flags);
        }
    }

    class AllCHEdgesIteratorImpl extends AllEdgeIterator implements AllCHEdgesIterator {
        public AllCHEdgesIteratorImpl(BaseGraph baseGraph) {
            super(baseGraph);
        }

        @Override
        protected final boolean checkRange() {
            if (isShortcut())
                return edgeId < shortcutCount;

            if (super.checkRange())
                return true;

            // iterate over shortcuts
            edgeAccess = chEdgeAccess;
            edgeId = 0;
            edgePointer = (long) edgeId * shortcutEntryBytes;
            return edgeId < shortcutCount;
        }

        @Override
        public int getEdge() {
            if (isShortcut())
                return baseGraph.edgeCount + edgeId;
            return super.getEdge();
        }

        @Override
        public boolean get(BooleanEncodedValue property) {
            // TODO assert equality of "access boolean encoded value" that is specifically created for CHGraph!
            if (isShortcut())
                return (getDirectFlags().ints[0] & (reverse ? PrepareEncoder.getScBwdDir() : PrepareEncoder.getScFwdDir())) != 0;

            return property.getBool(reverse, getDirectFlags());
        }

        @Override
        public boolean getReverse(BooleanEncodedValue property) {
            if (isShortcut())
                return (getDirectFlags().ints[0] & (reverse ? PrepareEncoder.getScFwdDir() : PrepareEncoder.getScBwdDir())) != 0;

            return property.getBool(!reverse, getDirectFlags());
        }

        @Override
        public final IntsRef getFlags() {
            if (isShortcut())
                throw new IllegalStateException("Shortcut should not need to return raw flags!");
            return getDirectFlags();
        }

        @Override
        public int length() {
            return super.length() + shortcutCount;
        }

        @Override
        public final CHEdgeIteratorState setSkippedEdges(int edge1, int edge2) {
            checkShortcut(true, "setSkippedEdges");
            if (EdgeIterator.Edge.isValid(edge1) != EdgeIterator.Edge.isValid(edge2)) {
                throw new IllegalStateException("Skipped edges of a shortcut needs "
                        + "to be both valid or invalid but they were not " + edge1 + ", " + edge2);
            }
            shortcuts.setInt(edgePointer + S_SKIP_EDGE1, edge1);
            shortcuts.setInt(edgePointer + S_SKIP_EDGE2, edge2);
            return this;
        }

        @Override
        public final int getSkippedEdge1() {
            checkShortcut(true, "getSkippedEdge1");
            return shortcuts.getInt(edgePointer + S_SKIP_EDGE1);
        }

        @Override
        public final int getSkippedEdge2() {
            checkShortcut(true, "getSkippedEdge2");
            return shortcuts.getInt(edgePointer + S_SKIP_EDGE2);
        }

        @Override
        public CHEdgeIteratorState setFirstAndLastOrigEdges(int firstOrigEdge, int lastOrigEdge) {
            checkShortcutAndEdgeBased("setFirstAndLastOrigEdges");
            shortcuts.setInt(edgePointer + S_ORIG_FIRST, firstOrigEdge);
            shortcuts.setInt(edgePointer + S_ORIG_LAST, lastOrigEdge);
            return this;
        }

        @Override
        public int getOrigEdgeFirst() {
            checkShortcutAndEdgeBased("getOrigEdgeFirst");
            return shortcuts.getInt(edgePointer + S_ORIG_FIRST);
        }

        @Override
        public int getOrigEdgeLast() {
            checkShortcutAndEdgeBased("getOrigEdgeLast");
            return shortcuts.getInt(edgePointer + S_ORIG_LAST);
        }

        @Override
        public final boolean isShortcut() {
            assert baseGraph.isFrozen() : "level graph not yet frozen";
            return edgeAccess == chEdgeAccess;
        }

        @Override
        public final CHEdgeIteratorState setWeight(double weight) {
            CHGraphImpl.this.setWeight(this, weight);
            return this;
        }

        @Override
        public final double getWeight() {
            return CHGraphImpl.this.getWeight(this);
        }

        @Override
        public int getMergeStatus(long flags) {
            return PrepareEncoder.getScMergeStatus(getDirectFlags().ints[0], flags);
        }

        void checkShortcut(boolean shouldBeShortcut, String methodName) {
            if (isShortcut()) {
                if (!shouldBeShortcut)
                    throw new IllegalStateException("Cannot call " + methodName + " on shortcut " + getEdge());
            } else if (shouldBeShortcut)
                throw new IllegalStateException("Method " + methodName + " only for shortcuts " + getEdge());
        }

        private void checkShortcutAndEdgeBased(String method) {
            checkShortcut(true, method);
            if (!edgeBased) {
                throw new IllegalStateException("Method " + method + " not supported when turn costs are disabled");
            }
        }

    }
}<|MERGE_RESOLUTION|>--- conflicted
+++ resolved
@@ -51,12 +51,8 @@
     private static final double MIN_WEIGHT = 1 / WEIGHT_FACTOR;
     final DataAccess shortcuts;
     final DataAccess nodesCH;
-<<<<<<< HEAD
     final int scDirMask = PrepareEncoder.getScDirMask();
-=======
-    final long scDirMask = PrepareEncoder.getScDirMask();
     private final boolean edgeBased;
->>>>>>> 6db9079b
     private final BaseGraph baseGraph;
     private final EdgeAccess chEdgeAccess;
     private final Weighting weighting;
