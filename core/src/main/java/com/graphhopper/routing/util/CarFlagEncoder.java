/*
 *  Licensed to GraphHopper GmbH under one or more contributor
 *  license agreements. See the NOTICE file distributed with this work for
 *  additional information regarding copyright ownership.
 *
 *  GraphHopper GmbH licenses this file to you under the Apache License,
 *  Version 2.0 (the "License"); you may not use this file except in
 *  compliance with the License. You may obtain a copy of the License at
 *
 *       http://www.apache.org/licenses/LICENSE-2.0
 *
 *  Unless required by applicable law or agreed to in writing, software
 *  distributed under the License is distributed on an "AS IS" BASIS,
 *  WITHOUT WARRANTIES OR CONDITIONS OF ANY KIND, either express or implied.
 *  See the License for the specific language governing permissions and
 *  limitations under the License.
 */
package com.graphhopper.routing.util;

import com.graphhopper.reader.ReaderWay;
import com.graphhopper.routing.profiles.EncodedValue;
import com.graphhopper.routing.profiles.UnsignedDecimalEncodedValue;
import com.graphhopper.routing.util.spatialrules.TransportationMode;
import com.graphhopper.storage.IntsRef;
import com.graphhopper.util.Helper;
import com.graphhopper.util.PMap;

import java.util.*;

/**
 * Defines bit layout for cars. (speed, access, ferries, ...)
 *
 * @author Peter Karich
 * @author Nop
 */
public class CarFlagEncoder extends AbstractFlagEncoder {
    protected final Map<String, Integer> trackTypeSpeedMap = new HashMap<>();
    protected final Set<String> badSurfaceSpeedMap = new HashSet<>();
    private final boolean speedTwoDirections;
    // This value determines the maximal possible on roads with bad surfaces
    protected int badSurfaceSpeed;

    /**
     * A map which associates string to speed. Get some impression:
     * http://www.itoworld.com/map/124#fullscreen
     * http://wiki.openstreetmap.org/wiki/OSM_tags_for_routing/Maxspeed
     */
    protected final Map<String, Integer> defaultSpeedMap = new HashMap<>();

    public CarFlagEncoder() {
<<<<<<< HEAD
        this(new PMap());
=======
        this(5, 5, 0, true);
>>>>>>> a32d9c37
    }

    public CarFlagEncoder(PMap properties) {
        this(properties.getBool("speed_two_directions", false),
                properties.getInt("speed_bits", 5),
                properties.getDouble("speed_factor", 5),
<<<<<<< HEAD
                properties.getBool("turn_costs", false) ? 1 : 0);
=======
                properties.getBool("turn_costs", false) ? 1 : 0,
                properties.getBool("block_private", true));
        this.speedTwoDirections = properties.getBool("speed_two_directions", false);
>>>>>>> a32d9c37
        this.setBlockFords(properties.getBool("block_fords", false));
        this.setBlockByDefault(properties.getBool("block_barriers", true));
    }

<<<<<<< HEAD
    public CarFlagEncoder(int speedBits, double speedFactor, int maxTurnCosts) {
        this(false, speedBits, speedFactor, maxTurnCosts);
    }

    public CarFlagEncoder(boolean speedTwoDirections, int speedBits, double speedFactor, int maxTurnCosts) {
=======
    public CarFlagEncoder(int speedBits, double speedFactor, int maxTurnCosts, boolean blockPrivate) {
>>>>>>> a32d9c37
        super(speedBits, speedFactor, maxTurnCosts);
        this.speedTwoDirections = speedTwoDirections;
        restrictions.addAll(Arrays.asList("motorcar", "motor_vehicle", "vehicle", "access"));
        restrictedValues.add("agricultural");
        restrictedValues.add("forestry");
        restrictedValues.add("no");
        restrictedValues.add("restricted");
        restrictedValues.add("delivery");
        restrictedValues.add("military");
        restrictedValues.add("emergency");

        if (blockPrivate)
            restrictedValues.add("private");
        else
            intendedValues.add("private");

        intendedValues.add("yes");
        intendedValues.add("permissive");

        potentialBarriers.add("gate");
        potentialBarriers.add("lift_gate");
        potentialBarriers.add("kissing_gate");
        potentialBarriers.add("swing_gate");
        potentialBarriers.add("cattle_grid");

        absoluteBarriers.add("fence");
        absoluteBarriers.add("bollard");
        absoluteBarriers.add("stile");
        absoluteBarriers.add("turnstile");
        absoluteBarriers.add("cycle_barrier");
        absoluteBarriers.add("motorcycle_barrier");
        absoluteBarriers.add("block");
        absoluteBarriers.add("bus_trap");
        absoluteBarriers.add("sump_buster");

        badSurfaceSpeedMap.add("cobblestone");
        badSurfaceSpeedMap.add("grass_paver");
        badSurfaceSpeedMap.add("gravel");
        badSurfaceSpeedMap.add("sand");
        badSurfaceSpeedMap.add("paving_stones");
        badSurfaceSpeedMap.add("dirt");
        badSurfaceSpeedMap.add("ground");
        badSurfaceSpeedMap.add("grass");
        badSurfaceSpeedMap.add("unpaved");
        badSurfaceSpeedMap.add("compacted");

        // autobahn
        defaultSpeedMap.put("motorway", 100);
        defaultSpeedMap.put("motorway_link", 70);
        defaultSpeedMap.put("motorroad", 90);
        // bundesstraße
        defaultSpeedMap.put("trunk", 70);
        defaultSpeedMap.put("trunk_link", 65);
        // linking bigger town
        defaultSpeedMap.put("primary", 65);
        defaultSpeedMap.put("primary_link", 60);
        // linking towns + villages
        defaultSpeedMap.put("secondary", 60);
        defaultSpeedMap.put("secondary_link", 50);
        // streets without middle line separation
        defaultSpeedMap.put("tertiary", 50);
        defaultSpeedMap.put("tertiary_link", 40);
        defaultSpeedMap.put("unclassified", 30);
        defaultSpeedMap.put("residential", 30);
        // spielstraße
        defaultSpeedMap.put("living_street", 5);
        defaultSpeedMap.put("service", 20);
        // unknown road
        defaultSpeedMap.put("road", 20);
        // forestry stuff
        defaultSpeedMap.put("track", 15);

        trackTypeSpeedMap.put("grade1", 20); // paved
        trackTypeSpeedMap.put("grade2", 15); // now unpaved - gravel mixed with ...
        trackTypeSpeedMap.put("grade3", 10); // ... hard and soft materials
        trackTypeSpeedMap.put(null, defaultSpeedMap.get("track"));

        // limit speed on bad surfaces to 30 km/h
        badSurfaceSpeed = 30;
        maxPossibleSpeed = 140;
        speedDefault = defaultSpeedMap.get("secondary");
    }

    public TransportationMode getTransportationMode() {
        return TransportationMode.MOTOR_VEHICLE;
    }

    @Override
    public int getVersion() {
        return 2;
    }

    /**
     * Define the place of the speedBits in the edge flags for car.
     */
    @Override
    public void createEncodedValues(List<EncodedValue> registerNewEncodedValue, String prefix, int index) {
        // first two bits are reserved for route handling in superclass
        super.createEncodedValues(registerNewEncodedValue, prefix, index);
        registerNewEncodedValue.add(avgSpeedEnc = new UnsignedDecimalEncodedValue(EncodingManager.getKey(prefix, "average_speed"), speedBits, speedFactor, speedTwoDirections));
    }

    protected double getSpeed(ReaderWay way) {
        String highwayValue = way.getTag("highway");
        if (!Helper.isEmpty(highwayValue) && way.hasTag("motorroad", "yes")
                && !"motorway".equals(highwayValue) && !"motorway_link".equals(highwayValue)) {
            highwayValue = "motorroad";
        }
        Integer speed = defaultSpeedMap.get(highwayValue);
        if (speed == null)
            throw new IllegalStateException(toString() + ", no speed found for: " + highwayValue + ", tags: " + way);

        if (highwayValue.equals("track")) {
            String tt = way.getTag("tracktype");
            if (!Helper.isEmpty(tt)) {
                Integer tInt = trackTypeSpeedMap.get(tt);
                if (tInt != null)
                    speed = tInt;
            }
        }

        return speed;
    }

    @Override
    public EncodingManager.Access getAccess(ReaderWay way) {
        // TODO: Ferries have conditionals, like opening hours or are closed during some time in the year
        String highwayValue = way.getTag("highway");
        String firstValue = way.getFirstPriorityTag(restrictions);
        if (highwayValue == null) {
            if (way.hasTag("route", ferries)) {
                if (restrictedValues.contains(firstValue))
                    return EncodingManager.Access.CAN_SKIP;
                if (intendedValues.contains(firstValue) ||
                        // implied default is allowed only if foot and bicycle is not specified:
                        firstValue.isEmpty() && !way.hasTag("foot") && !way.hasTag("bicycle"))
                    return EncodingManager.Access.FERRY;
            }
            return EncodingManager.Access.CAN_SKIP;
        }

        if ("track".equals(highwayValue) && trackTypeSpeedMap.get(way.getTag("tracktype")) == null)
            return EncodingManager.Access.CAN_SKIP;

        if (!defaultSpeedMap.containsKey(highwayValue))
            return EncodingManager.Access.CAN_SKIP;

        if (way.hasTag("impassable", "yes") || way.hasTag("status", "impassable"))
            return EncodingManager.Access.CAN_SKIP;

        // multiple restrictions needs special handling compared to foot and bike, see also motorcycle
        if (!firstValue.isEmpty()) {
            if (restrictedValues.contains(firstValue) && !getConditionalTagInspector().isRestrictedWayConditionallyPermitted(way))
                return EncodingManager.Access.CAN_SKIP;
            if (intendedValues.contains(firstValue))
                return EncodingManager.Access.WAY;
        }

        // do not drive street cars into fords
        if (isBlockFords() && ("ford".equals(highwayValue) || way.hasTag("ford")))
            return EncodingManager.Access.CAN_SKIP;

        if (getConditionalTagInspector().isPermittedWayConditionallyRestricted(way))
            return EncodingManager.Access.CAN_SKIP;
        else
            return EncodingManager.Access.WAY;
    }

    @Override
    public IntsRef handleWayTags(IntsRef edgeFlags, ReaderWay way, EncodingManager.Access accept) {
        if (accept.canSkip())
            return edgeFlags;

        if (!accept.isFerry()) {
            // get assumed speed from highway type
            double speed = getSpeed(way);
            speed = applyMaxSpeed(way, speed);

            speed = applyBadSurfaceSpeed(way, speed);

            setSpeed(false, edgeFlags, speed);
            if (speedTwoDirections)
                setSpeed(true, edgeFlags, speed);

            boolean isRoundabout = roundaboutEnc.getBool(false, edgeFlags);
            if (isOneway(way) || isRoundabout) {
                if (isForwardOneway(way))
                    accessEnc.setBool(false, edgeFlags, true);
                if (isBackwardOneway(way))
                    accessEnc.setBool(true, edgeFlags, true);
            } else {
                accessEnc.setBool(false, edgeFlags, true);
                accessEnc.setBool(true, edgeFlags, true);
            }

        } else {
            double ferrySpeed = getFerrySpeed(way);
            accessEnc.setBool(false, edgeFlags, true);
            accessEnc.setBool(true, edgeFlags, true);
            setSpeed(false, edgeFlags, ferrySpeed);
            if (speedTwoDirections)
                setSpeed(true, edgeFlags, ferrySpeed);
        }

        return edgeFlags;
    }

    /**
     * make sure that isOneway is called before
     */
    protected boolean isBackwardOneway(ReaderWay way) {
        return way.hasTag("oneway", "-1")
                || way.hasTag("vehicle:forward", "no")
                || way.hasTag("motor_vehicle:forward", "no");
    }

    /**
     * make sure that isOneway is called before
     */
    protected boolean isForwardOneway(ReaderWay way) {
        return !way.hasTag("oneway", "-1")
                && !way.hasTag("vehicle:forward", "no")
                && !way.hasTag("motor_vehicle:forward", "no");
    }

    protected boolean isOneway(ReaderWay way) {
        return way.hasTag("oneway", oneways)
                || way.hasTag("vehicle:backward")
                || way.hasTag("vehicle:forward")
                || way.hasTag("motor_vehicle:backward")
                || way.hasTag("motor_vehicle:forward");
    }

    /**
     * @param way   needed to retrieve tags
     * @param speed speed guessed e.g. from the road type or other tags
     * @return The assumed speed
     */
    protected double applyBadSurfaceSpeed(ReaderWay way, double speed) {
        // limit speed if bad surface
        if (badSurfaceSpeed > 0 && speed > badSurfaceSpeed && way.hasTag("surface", badSurfaceSpeedMap))
            speed = badSurfaceSpeed;
        return speed;
    }

    @Override
    public String toString() {
        return "car";
    }
}<|MERGE_RESOLUTION|>--- conflicted
+++ resolved
@@ -48,37 +48,20 @@
     protected final Map<String, Integer> defaultSpeedMap = new HashMap<>();
 
     public CarFlagEncoder() {
-<<<<<<< HEAD
         this(new PMap());
-=======
-        this(5, 5, 0, true);
->>>>>>> a32d9c37
     }
 
     public CarFlagEncoder(PMap properties) {
         this(properties.getBool("speed_two_directions", false),
                 properties.getInt("speed_bits", 5),
                 properties.getDouble("speed_factor", 5),
-<<<<<<< HEAD
-                properties.getBool("turn_costs", false) ? 1 : 0);
-=======
                 properties.getBool("turn_costs", false) ? 1 : 0,
                 properties.getBool("block_private", true));
-        this.speedTwoDirections = properties.getBool("speed_two_directions", false);
->>>>>>> a32d9c37
         this.setBlockFords(properties.getBool("block_fords", false));
         this.setBlockByDefault(properties.getBool("block_barriers", true));
     }
 
-<<<<<<< HEAD
-    public CarFlagEncoder(int speedBits, double speedFactor, int maxTurnCosts) {
-        this(false, speedBits, speedFactor, maxTurnCosts);
-    }
-
-    public CarFlagEncoder(boolean speedTwoDirections, int speedBits, double speedFactor, int maxTurnCosts) {
-=======
-    public CarFlagEncoder(int speedBits, double speedFactor, int maxTurnCosts, boolean blockPrivate) {
->>>>>>> a32d9c37
+    public CarFlagEncoder(boolean speedTwoDirections, int speedBits, double speedFactor, int maxTurnCosts, boolean blockPrivate) {
         super(speedBits, speedFactor, maxTurnCosts);
         this.speedTwoDirections = speedTwoDirections;
         restrictions.addAll(Arrays.asList("motorcar", "motor_vehicle", "vehicle", "access"));
