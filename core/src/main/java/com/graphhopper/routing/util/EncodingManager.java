/*
 *  Licensed to GraphHopper GmbH under one or more contributor
 *  license agreements. See the NOTICE file distributed with this work for
 *  additional information regarding copyright ownership.
 *
 *  GraphHopper GmbH licenses this file to you under the Apache License,
 *  Version 2.0 (the "License"); you may not use this file except in
 *  compliance with the License. You may obtain a copy of the License at
 *
 *       http://www.apache.org/licenses/LICENSE-2.0
 *
 *  Unless required by applicable law or agreed to in writing, software
 *  distributed under the License is distributed on an "AS IS" BASIS,
 *  WITHOUT WARRANTIES OR CONDITIONS OF ANY KIND, either express or implied.
 *  See the License for the specific language governing permissions and
 *  limitations under the License.
 */
package com.graphhopper.routing.util;

import com.graphhopper.reader.OSMTurnRelation;
import com.graphhopper.reader.ReaderNode;
import com.graphhopper.reader.ReaderRelation;
import com.graphhopper.reader.ReaderWay;
import com.graphhopper.routing.profiles.*;
import com.graphhopper.routing.util.parsers.*;
import com.graphhopper.routing.weighting.TurnWeighting;
import com.graphhopper.storage.*;
import com.graphhopper.util.EdgeIteratorState;
import com.graphhopper.util.Helper;
import com.graphhopper.util.PMap;

import java.util.*;
import java.util.regex.Pattern;

import static com.graphhopper.util.Helper.toLowerCase;

/**
 * Manager class to register encoder, assign their flag values and check objects with all encoders
 * during parsing. Create one via:
 * <p>
 * EncodingManager.start(4).add(new CarFlagEncoder()).build();
 *
 * @author Peter Karich
 * @author Nop
 */
public class EncodingManager implements EncodedValueLookup {
    private static final Pattern WAY_NAME_PATTERN = Pattern.compile("; *");
    private final List<AbstractFlagEncoder> edgeEncoders = new ArrayList<>();
    private final Map<String, EncodedValue> encodedValueMap = new LinkedHashMap<>();
    private final List<RelationTagParser> relationTagParsers = new ArrayList<>();
    private final List<TagParser> edgeTagParsers = new ArrayList<>();
    private final Map<String, TurnCostParser> turnCostParsers = new LinkedHashMap<>();
    private int nextNodeBit = 0;
    private boolean enableInstructions = true;
    private String preferredLanguage = "";
    private EncodedValue.InitializerConfig turnCostConfig;
    private EncodedValue.InitializerConfig relationConfig;
    private EncodedValue.InitializerConfig edgeConfig;

    /**
     * Instantiate manager with the given list of encoders. The manager knows several default
     * encoders ignoring case.
     *
     * @param flagEncodersStr comma delimited list of encoders. The order does not matter.
     */
    public static EncodingManager create(String flagEncodersStr) {
        return create(new DefaultFlagEncoderFactory(), flagEncodersStr);
    }

    public static EncodingManager create(FlagEncoderFactory factory, String flagEncodersStr) {
        return createBuilder(parseEncoderString(factory, flagEncodersStr)).build();
    }

    /**
     * Instantiate manager with the given list of encoders.
     *
     * @param flagEncoders comma delimited list of encoders. The order does not matter.
     */
    public static EncodingManager create(FlagEncoder... flagEncoders) {
        return create(Arrays.asList(flagEncoders));
    }

    /**
     * Instantiate manager with the given list of encoders.
     *
     * @param flagEncoders comma delimited list of encoders. The order does not matter.
     */
    public static EncodingManager create(List<? extends FlagEncoder> flagEncoders) {
        return createBuilder(flagEncoders).build();
    }

    private static EncodingManager.Builder createBuilder(List<? extends FlagEncoder> flagEncoders) {
        Builder builder = new Builder();
        for (FlagEncoder flagEncoder : flagEncoders) {
            builder.add(flagEncoder);
        }
        return builder;
    }

    /**
     * Create the EncodingManager from the provided GraphHopper location. Throws an
     * IllegalStateException if it fails. Used if no EncodingManager specified on load.
     */
    public static EncodingManager create(EncodedValueFactory evFactory, FlagEncoderFactory flagEncoderFactory, String ghLoc) {
        Directory dir = new RAMDirectory(ghLoc, true);
        StorableProperties properties = new StorableProperties(dir);
        if (!properties.loadExisting())
            throw new IllegalStateException("Cannot load properties to fetch EncodingManager configuration at: "
                    + dir.getLocation());

        EncodingManager.Builder builder = new EncodingManager.Builder();
        String encodedValuesStr = properties.get("graph.encoded_values");
        if (!Helper.isEmpty(encodedValuesStr))
            builder.addAll(evFactory, encodedValuesStr);
        String flagEncoderValuesStr = properties.get("graph.flag_encoders");
        if (!Helper.isEmpty(flagEncoderValuesStr))
            builder.addAll(flagEncoderFactory, flagEncoderValuesStr);

        if (Helper.isEmpty(flagEncoderValuesStr) && Helper.isEmpty(encodedValuesStr))
            throw new IllegalStateException("EncodingManager was not configured. And no one was found in the graph: "
                    + dir.getLocation());

        return builder.build();
    }

    /**
     * Starts the build process of an EncodingManager
     */
    public static Builder start() {
        return new Builder();
    }

    private EncodingManager() {
        this.turnCostConfig = new EncodedValue.InitializerConfig();
        this.relationConfig = new EncodedValue.InitializerConfig();
        this.edgeConfig = new EncodedValue.InitializerConfig();
    }

    public void releaseParsers() {
        turnCostParsers.clear();
        edgeTagParsers.clear();
        relationTagParsers.clear();
    }

    public static class Builder {
        private EncodingManager em;
        List<AbstractFlagEncoder> flagEncoderList = new ArrayList<>();
        List<EncodedValue> encodedValueList = new ArrayList<>();
        List<TagParser> tagParsers = new ArrayList<>();
        List<TurnCostParser> turnCostParsers = new ArrayList<>();
        List<RelationTagParser> relationTagParsers = new ArrayList<>();

        public Builder() {
            em = new EncodingManager();
        }

        /**
         * This method specifies the preferred language for way names during import.
         * <p>
         * Language code as defined in ISO 639-1 or ISO 639-2.
         * <ul>
         * <li>If no preferred language is specified, only the default language with no tag will be
         * imported.</li>
         * <li>If a language is specified, it will be imported if its tag is found, otherwise fall back
         * to default language.</li>
         * </ul>
         */
        public Builder setPreferredLanguage(String language) {
            check();
            em.setPreferredLanguage(language);
            return this;
        }

        /**
         * This method specifies if the import should include way names to be able to return
         * instructions for a route.
         */
        public Builder setEnableInstructions(boolean enable) {
            check();
            em.setEnableInstructions(enable);
            return this;
        }

        /**
         * For backward compatibility provide a way to add multiple FlagEncoders
         */
        public Builder addAll(FlagEncoderFactory factory, String flagEncodersStr) {
            check();
            for (FlagEncoder fe : parseEncoderString(factory, flagEncodersStr)) {
                flagEncoderList.add((AbstractFlagEncoder) fe);
            }
            return this;
        }

        public Builder addAll(EncodedValueFactory factory, String encodedValueString) {
<<<<<<< HEAD
=======
            check();
>>>>>>> 9dc4e01c
            em.add(encodedValueList, factory, encodedValueString);
            return this;
        }

        public Builder addAll(TagParserFactory factory, String tagParserString) {
<<<<<<< HEAD
=======
            check();
>>>>>>> 9dc4e01c
            em.add(tagParsers, factory, tagParserString);
            return this;
        }

        public Builder addTurnCostParser(TurnCostParser parser) {
<<<<<<< HEAD
=======
            check();
>>>>>>> 9dc4e01c
            turnCostParsers.add(parser);
            return this;
        }

        public Builder addRelationTagParser(RelationTagParser tagParser) {
<<<<<<< HEAD
=======
            check();
>>>>>>> 9dc4e01c
            relationTagParsers.add(tagParser);
            return this;
        }

        public Builder add(FlagEncoder encoder) {
            check();
            flagEncoderList.add((AbstractFlagEncoder) encoder);
            return this;
        }

        public Builder add(EncodedValue encodedValue) {
            check();
            encodedValueList.add(encodedValue);
            return this;
        }

        /**
         * This method adds the specified TagParser and automatically adds EncodedValues as requested in
         * createEncodedValues.
         */
        public Builder add(TagParser tagParser) {
            check();
            tagParsers.add(tagParser);
            return this;
<<<<<<< HEAD
        }

        private void check() {
            if (em == null)
                throw new IllegalStateException("Cannot call method after Builder.build() was called");
        }

=======
        }

        private void check() {
            if (em == null)
                throw new IllegalStateException("Cannot call method after Builder.build() was called");
        }

>>>>>>> 9dc4e01c
        private void _addEdgeTagParser(TagParser tagParser, boolean withNamespace, boolean insert) {
            List<EncodedValue> list = new ArrayList<>();
            tagParser.createEncodedValues(em, list);
            for (EncodedValue ev : list) {
                em.addEncodedValue(ev, withNamespace);
            }
            if (insert)
                em.edgeTagParsers.add(0, tagParser);
            else
                em.edgeTagParsers.add(tagParser);
        }

        private void _addRelationTagParser(RelationTagParser tagParser) {
            List<EncodedValue> list = new ArrayList<>();
            tagParser.createRelationEncodedValues(em, list);
            for (EncodedValue ev : list) {
                ev.init(em.relationConfig);
            }
            em.relationTagParsers.add(tagParser);

            // for simplicity add into edge-EncodedValue
            _addEdgeTagParser(tagParser, true, false);
        }

        private void _addTurnCostParser(TurnCostParser parser) {
            List<EncodedValue> list = new ArrayList<>();
            parser.createTurnCostEncodedValues(em, list);
            for (EncodedValue ev : list) {
                ev.init(em.turnCostConfig);
                if (em.encodedValueMap.containsKey(ev.getName()))
                    throw new IllegalArgumentException("Already defined: " + ev.getName() + ". Please note that " +
                            "EncodedValues for edges and turn cost are in the same namespace.");
                em.encodedValueMap.put(ev.getName(), ev);
            }
            em.turnCostParsers.put(parser.getName(), parser);
        }

        public EncodingManager build() {
            check();

            for (RelationTagParser tagParser : relationTagParsers) {
                _addRelationTagParser(tagParser);
            }

            List<SpatialRuleParser> insertLater = new ArrayList<>();
            for (TagParser tagParser : tagParsers) {
                if (SpatialRuleParser.class.isAssignableFrom(tagParser.getClass())) {
                    insertLater.add((SpatialRuleParser) tagParser);
                } else {
                    _addEdgeTagParser(tagParser, false, false);
                }
            }

            for (EncodedValue ev : encodedValueList) {
                em.addEncodedValue(ev, false);
            }

            if (!em.encodedValueMap.containsKey(RoadAccess.KEY))
                _addEdgeTagParser(new OSMRoadAccessParser(), false, true);
            if (!em.encodedValueMap.containsKey(MaxSpeed.KEY))
                _addEdgeTagParser(new OSMMaxSpeedParser(), false, true);
            if (!em.encodedValueMap.containsKey(RoadEnvironment.KEY))
                _addEdgeTagParser(new OSMRoadEnvironmentParser(), false, true);
            if (!em.encodedValueMap.containsKey(RoadClassLink.KEY))
                _addEdgeTagParser(new OSMRoadClassLinkParser(), false, true);
            if (!em.encodedValueMap.containsKey(RoadClass.KEY))
                _addEdgeTagParser(new OSMRoadClassParser(), false, true);
            if (!em.encodedValueMap.containsKey(Roundabout.KEY))
                _addEdgeTagParser(new OSMRoundaboutParser(), false, true);

<<<<<<< HEAD
            // TODO can we avoid this hack?
=======
            // TODO can we avoid this hack without complex dependency management?
>>>>>>> 9dc4e01c
            // ensure that SpatialRuleParser come after required EncodedValues like max_speed or road_access
            for (SpatialRuleParser srp : insertLater) {
                _addEdgeTagParser(srp, false, true);
            }

            for (AbstractFlagEncoder encoder : flagEncoderList) {
<<<<<<< HEAD
                if (encoder instanceof BikeCommonFlagEncoder) {
                    if (!em.hasEncodedValue(getKey("bike", RouteNetwork.EV_SUFFIX)))
                        _addRelationTagParser(new OSMBikeNetworkTagParser());
                    if (!em.encodedValueMap.containsKey(GetOffBike.KEY))
                        _addEdgeTagParser(new OSMGetOffBikeParser(), false, false);

                } else if (encoder instanceof FootFlagEncoder) {
                    if (!em.hasEncodedValue(getKey("foot", RouteNetwork.EV_SUFFIX)))
                        _addRelationTagParser(new OSMFootNetworkTagParser());
=======
                if (encoder instanceof BikeCommonFlagEncoder && !em.hasEncodedValue(getKey("bike", RouteNetwork.EV_SUFFIX))) {
                    _addRelationTagParser(new OSMBikeNetworkTagParser());
                } else if (encoder instanceof FootFlagEncoder && !em.hasEncodedValue(getKey("foot", RouteNetwork.EV_SUFFIX))) {
                    _addRelationTagParser(new OSMFootNetworkTagParser());
>>>>>>> 9dc4e01c
                }

                em.addEncoder(encoder);
            }

            for (TurnCostParser parser : turnCostParsers) {
                _addTurnCostParser(parser);
            }

<<<<<<< HEAD
            // FlagEncoder can demand TurnCostParsers => add them after the explicitly added
=======
            // FlagEncoder can demand TurnCostParsers => add them after the explicitly added ones
>>>>>>> 9dc4e01c
            for (AbstractFlagEncoder encoder : flagEncoderList) {
                if (encoder.supports(TurnWeighting.class) && !em.turnCostParsers.containsKey(encoder.toString()))
                    _addTurnCostParser(new OSMTurnRelationParser(encoder.toString(), encoder.getMaxTurnCosts()));
            }

            if (em.encodedValueMap.isEmpty())
                throw new IllegalStateException("No EncodedValues found");

            EncodingManager tmp = em;
            em = null;
            return tmp;
        }
    }

    static List<FlagEncoder> parseEncoderString(FlagEncoderFactory factory, String encoderList) {
        if (encoderList.contains(":"))
            throw new IllegalArgumentException("EncodingManager does no longer use reflection instantiate encoders directly.");

        if (!encoderList.equals(toLowerCase(encoderList)))
            throw new IllegalArgumentException("Since 0.7 EncodingManager does no longer accept upper case profiles: " + encoderList);

        String[] entries = encoderList.split(",");
        List<FlagEncoder> resultEncoders = new ArrayList<>();

        for (String entry : entries) {
            entry = toLowerCase(entry.trim());
            if (entry.isEmpty())
                continue;

            String entryVal = "";
            if (entry.contains("|")) {
                entryVal = entry;
                entry = entry.split("\\|")[0];
            }
            PMap configuration = new PMap(entryVal);
            resultEncoders.add(factory.createFlagEncoder(entry, configuration));
        }
        return resultEncoders;
    }

    private void add(List<EncodedValue> returnList, EncodedValueFactory factory, String evList) {
        if (!evList.equals(toLowerCase(evList)))
            throw new IllegalArgumentException("Use lower case for EncodedValues: " + evList);

        for (String entry : evList.split(",")) {
            entry = toLowerCase(entry.trim());
            if (entry.isEmpty())
                continue;

            EncodedValue evObject = factory.create(entry);
            PMap map = new PMap(entry);
            if (!map.has("version"))
                throw new IllegalArgumentException("encoded value must have a version specified but it was " + entry);
            returnList.add(evObject);
        }
    }

    private void add(List<TagParser> returnList, TagParserFactory factory, String tpList) {
        if (!tpList.equals(toLowerCase(tpList)))
            throw new IllegalArgumentException("Use lower case for TagParser: " + tpList);

        for (String entry : tpList.split(",")) {
            entry = entry.trim();
            if (entry.isEmpty())
                continue;

            PMap map = new PMap(entry);
            TagParser tp = factory.create(entry, map);
            returnList.add(tp);
        }
    }

    static String fixWayName(String str) {
        if (str == null)
            return "";
        return WAY_NAME_PATTERN.matcher(str).replaceAll(", ");
    }

    public int getIntsForFlags() {
        return (int) Math.ceil((double) edgeConfig.getRequiredBits() / 32.0);
    }

    private void setEnableInstructions(boolean enableInstructions) {
        this.enableInstructions = enableInstructions;
    }

    public boolean isEnableInstructions() {
        return enableInstructions;
    }

    private void setPreferredLanguage(String preferredLanguage) {
        if (preferredLanguage == null)
            throw new IllegalArgumentException("preferred language cannot be null");

        this.preferredLanguage = preferredLanguage;
    }

    private void addEncoder(AbstractFlagEncoder encoder) {
        if (encoder.isRegistered())
            throw new IllegalStateException("You must not register a FlagEncoder (" + encoder.toString() + ") twice!");

        for (FlagEncoder fe : edgeEncoders) {
            if (fe.toString().equals(encoder.toString()))
                throw new IllegalArgumentException("Cannot register edge encoder. Name already exists: " + fe.toString());
        }

        encoder.setRegistered(true);

        int encoderCount = edgeEncoders.size();
        int usedBits = encoder.defineNodeBits(encoderCount, nextNodeBit);
        encoder.setNodeBitMask(usedBits - nextNodeBit, nextNodeBit);
        nextNodeBit = usedBits;

        encoder.setEncodedValueLookup(this);
        List<EncodedValue> list = new ArrayList<>();
        encoder.createEncodedValues(list, encoder.toString(), encoderCount);
        for (EncodedValue ev : list) {
            addEncodedValue(ev, true);
        }

        edgeEncoders.add(encoder);
    }

    private void addEncodedValue(EncodedValue ev, boolean withNamespace) {
        if (encodedValueMap.containsKey(ev.getName()))
            throw new IllegalStateException("EncodedValue " + ev.getName() + " already exists " + encodedValueMap.get(ev.getName()) + " vs " + ev);
        if (!withNamespace && ev.getName().contains(SPECIAL_SEPARATOR))
<<<<<<< HEAD
            throw new IllegalArgumentException("EncodedValue " + ev.getName() + " must not contain '" + SPECIAL_SEPARATOR + "'");
        if (withNamespace && !ev.getName().contains(SPECIAL_SEPARATOR))
            throw new IllegalArgumentException("EncodedValue " + ev.getName() + " must contain '" + SPECIAL_SEPARATOR + "' as reserved for a single profile");
=======
            throw new IllegalArgumentException("EncodedValue " + ev.getName() + " must not contain namespace character '" + SPECIAL_SEPARATOR + "'");
        if (withNamespace && !ev.getName().contains(SPECIAL_SEPARATOR))
            throw new IllegalArgumentException("EncodedValue " + ev.getName() + " must contain namespace character '" + SPECIAL_SEPARATOR + "'");
>>>>>>> 9dc4e01c
        ev.init(edgeConfig);
        encodedValueMap.put(ev.getName(), ev);
    }

    public boolean hasEncodedValue(String key) {
        return encodedValueMap.get(key) != null;
    }

    /**
     * @return true if the specified encoder is found
     */
    public boolean hasEncoder(String encoder) {
        return getEncoder(encoder, false) != null;
    }

    public FlagEncoder getEncoder(String name) {
        return getEncoder(name, true);
    }

    private FlagEncoder getEncoder(String name, boolean throwExc) {
        for (FlagEncoder encoder : edgeEncoders) {
            if (name.equalsIgnoreCase(encoder.toString()))
                return encoder;
        }
        if (throwExc)
            throw new IllegalArgumentException("Encoder for " + name + " not found. Existing: " + toFlagEncodersAsString());
        return null;
    }

    /**
     * Determine whether a way is routable for one of the added encoders.
     *
     * @return if at least one encoder consumes the specified way. Additionally the specified acceptWay is changed
     * to provide more details.
     */
    public boolean acceptWay(ReaderWay way, AcceptWay acceptWay) {
        if (!acceptWay.isEmpty())
            throw new IllegalArgumentException("AcceptWay must be empty");

        for (AbstractFlagEncoder encoder : edgeEncoders) {
            acceptWay.put(encoder.toString(), encoder.getAccess(way));
        }
        return acceptWay.hasAccepted();
    }

    public static class AcceptWay {
        private Map<String, Access> accessMap;
        boolean hasAccepted = false;

        public AcceptWay() {
            this.accessMap = new HashMap<>(5);
        }

        private Access get(String key) {
            Access res = accessMap.get(key);
            if (res == null)
                throw new IllegalArgumentException("Couldn't fetch Access value for encoder key " + key);

            return res;
        }

        public AcceptWay put(String key, Access access) {
            accessMap.put(key, access);
            if (access != Access.CAN_SKIP)
                hasAccepted = true;
            return this;
        }

        public boolean isEmpty() {
            return accessMap.isEmpty();
        }

        public boolean hasAccepted() {
            return hasAccepted;
        }

        public Access getAccess() {
            if (accessMap.isEmpty())
                throw new IllegalStateException("Cannot determine Access if map is empty");
            return accessMap.values().iterator().next();
        }
    }

    public enum Access {
        WAY, FERRY, OTHER, CAN_SKIP;

        public boolean isFerry() {
            return this.ordinal() == FERRY.ordinal();
        }

        public boolean isWay() {
            return this.ordinal() == WAY.ordinal();
        }

        public boolean isOther() {
            return this.ordinal() == OTHER.ordinal();
        }

        public boolean canSkip() {
            return this.ordinal() == CAN_SKIP.ordinal();
        }
    }

    public IntsRef handleRelationTags(ReaderRelation relation, IntsRef relFlags) {
        for (RelationTagParser relParser : relationTagParsers) {
            relParser.handleRelationTags(relFlags, relation);
        }
        return relFlags;
    }

    public void handleTurnRelationTags(OSMTurnRelation turnRelation, TurnCostParser.ExternalInternalMap map, Graph graph) {
        for (TurnCostParser parser : turnCostParsers.values()) {
            parser.handleTurnRelationTags(TurnCost.createFlags(), turnRelation, map, graph);
        }
    }

    /**
     * Processes way properties of different kind to determine speed and direction. Properties are
     * directly encoded in 8 bytes.
     *
     * @param relationFlags The preprocessed relation flags is used to influence the way properties.
     */
    public IntsRef handleWayTags(ReaderWay way, AcceptWay acceptWay, IntsRef relationFlags) {
        IntsRef edgeFlags = createEdgeFlags();
        // return if way or ferry
        Access access = acceptWay.getAccess();
        for (TagParser parser : edgeTagParsers) {
            parser.handleWayTags(edgeFlags, way, access, relationFlags);
        }
        for (AbstractFlagEncoder encoder : edgeEncoders) {
            encoder.handleWayTags(edgeFlags, way, acceptWay.get(encoder.toString()));
        }
        return edgeFlags;
    }

    @Override
    public String toString() {
        StringBuilder str = new StringBuilder();
        for (FlagEncoder encoder : edgeEncoders) {
            if (str.length() > 0)
                str.append(",");

            str.append(encoder.toString());
        }

        return str.toString();
    }

    public String toFlagEncodersAsString() {
        StringBuilder str = new StringBuilder();
        for (AbstractFlagEncoder encoder : edgeEncoders) {
            if (str.length() > 0)
                str.append(",");

            str.append(encoder.toString())
                    .append("|")
                    .append(encoder.getPropertiesString())
                    .append("|version=")
                    .append(encoder.getVersion());
        }

        return str.toString();
    }

    public String toEncodedValuesAsString() {
        StringBuilder str = new StringBuilder();
        for (EncodedValue ev : encodedValueMap.values()) {
            if (ev.getName().contains(SPECIAL_SEPARATOR))
                continue;

            if (str.length() > 0)
                str.append(",");

            str.append(ev.toString());
        }

        return str.toString();
    }

    // TODO hide IntsRef even more in a later version: https://gist.github.com/karussell/f4c2b2b1191be978d7ee9ec8dd2cd48f
    public IntsRef createEdgeFlags() {
        return new IntsRef(getIntsForFlags());
    }

    public IntsRef createRelationFlags() {
        // for backward compatibility use 2 ints
        return new IntsRef(2);
    }

    public IntsRef flagsDefault(boolean forward, boolean backward) {
        IntsRef intsRef = createEdgeFlags();
        for (AbstractFlagEncoder encoder : edgeEncoders) {
            encoder.flagsDefault(intsRef, forward, backward);
        }
        return intsRef;
    }

    @Override
    public boolean equals(Object o) {
        if (this == o) return true;
        if (o == null || getClass() != o.getClass()) return false;
        EncodingManager that = (EncodingManager) o;
        return enableInstructions == that.enableInstructions &&
                edgeEncoders.equals(that.edgeEncoders) &&
                encodedValueMap.equals(that.encodedValueMap) &&
                preferredLanguage.equals(that.preferredLanguage);
    }

    @Override
    public int hashCode() {
        return Objects.hash(edgeEncoders, encodedValueMap, enableInstructions, preferredLanguage);
    }

    /**
     * Analyze tags on osm node. Store node tags (barriers etc) for later usage while parsing way.
     */
    public long handleNodeTags(ReaderNode node) {
        long flags = 0;
        for (AbstractFlagEncoder encoder : edgeEncoders) {
            flags |= encoder.handleNodeTags(node);
        }

        return flags;
    }

    public void applyWayTags(ReaderWay way, EdgeIteratorState edge) {
        // storing the road name does not yet depend on the flagEncoder so manage it directly
        if (enableInstructions) {
            // String wayInfo = carFlagEncoder.getWayInfo(way);
            // http://wiki.openstreetmap.org/wiki/Key:name
            String name = "";
            if (!preferredLanguage.isEmpty())
                name = fixWayName(way.getTag("name:" + preferredLanguage));
            if (name.isEmpty())
                name = fixWayName(way.getTag("name"));
            // http://wiki.openstreetmap.org/wiki/Key:ref
            String refName = fixWayName(way.getTag("ref"));
            if (!refName.isEmpty()) {
                if (name.isEmpty())
                    name = refName;
                else
                    name += ", " + refName;
            }

            edge.setName(name);
        }

        if (Double.isInfinite(edge.getDistance()))
            throw new IllegalStateException("Infinite distance should not happen due to #435. way ID=" + way.getId());
        for (AbstractFlagEncoder encoder : edgeEncoders) {
            encoder.applyWayTags(way, edge);
        }
    }

    public List<FlagEncoder> fetchEdgeEncoders() {
        return new ArrayList<FlagEncoder>(edgeEncoders);
    }

    public boolean needsTurnCostsSupport() {
        for (FlagEncoder encoder : edgeEncoders) {
            if (encoder.supports(TurnWeighting.class))
                return true;
        }
        return false;
    }

    public List<BooleanEncodedValue> getAccessEncFromNodeFlags(long importNodeFlags) {
        List<BooleanEncodedValue> list = new ArrayList<>(edgeEncoders.size());
        for (int i = 0; i < edgeEncoders.size(); i++) {
            FlagEncoder encoder = edgeEncoders.get(i);
            if (((1L << i) & importNodeFlags) != 0)
                list.add(encoder.getAccessEnc());
        }
        return list;
    }


    @Override
    public BooleanEncodedValue getBooleanEncodedValue(String key) {
        return getEncodedValue(key, BooleanEncodedValue.class);
    }

    @Override
    public IntEncodedValue getIntEncodedValue(String key) {
        return getEncodedValue(key, IntEncodedValue.class);
    }

    @Override
    public DecimalEncodedValue getDecimalEncodedValue(String key) {
        return getEncodedValue(key, DecimalEncodedValue.class);
    }

    @Override
    @SuppressWarnings("unchecked")
    public <T extends Enum> EnumEncodedValue<T> getEnumEncodedValue(String key, Class<T> type) {
        return (EnumEncodedValue<T>) getEncodedValue(key, EnumEncodedValue.class);
    }

    @Override
    public <T extends EncodedValue> T getEncodedValue(String key, Class<T> encodedValueType) {
        EncodedValue ev = encodedValueMap.get(key);
        if (ev == null)
            throw new IllegalArgumentException("Cannot find EncodedValue " + key + " in collection: " + ev);
        return (T) ev;
    }

    private static String SPECIAL_SEPARATOR = ".";

    /**
     * All EncodedValue names that are created from a FlagEncoder should use this method to mark them as
     * "none-shared" across the other FlagEncoders. E.g. average_speed for the CarFlagEncoder will
     * be named car-average_speed
     */
    public static String getKey(FlagEncoder encoder, String str) {
        return getKey(encoder.toString(), str);
    }

    public static String getKey(String prefix, String str) {
        return prefix + SPECIAL_SEPARATOR + str;
    }
}<|MERGE_RESOLUTION|>--- conflicted
+++ resolved
@@ -193,37 +193,25 @@
         }
 
         public Builder addAll(EncodedValueFactory factory, String encodedValueString) {
-<<<<<<< HEAD
-=======
-            check();
->>>>>>> 9dc4e01c
+            check();
             em.add(encodedValueList, factory, encodedValueString);
             return this;
         }
 
         public Builder addAll(TagParserFactory factory, String tagParserString) {
-<<<<<<< HEAD
-=======
-            check();
->>>>>>> 9dc4e01c
+            check();
             em.add(tagParsers, factory, tagParserString);
             return this;
         }
 
         public Builder addTurnCostParser(TurnCostParser parser) {
-<<<<<<< HEAD
-=======
-            check();
->>>>>>> 9dc4e01c
+            check();
             turnCostParsers.add(parser);
             return this;
         }
 
         public Builder addRelationTagParser(RelationTagParser tagParser) {
-<<<<<<< HEAD
-=======
-            check();
->>>>>>> 9dc4e01c
+            check();
             relationTagParsers.add(tagParser);
             return this;
         }
@@ -248,7 +236,6 @@
             check();
             tagParsers.add(tagParser);
             return this;
-<<<<<<< HEAD
         }
 
         private void check() {
@@ -256,15 +243,6 @@
                 throw new IllegalStateException("Cannot call method after Builder.build() was called");
         }
 
-=======
-        }
-
-        private void check() {
-            if (em == null)
-                throw new IllegalStateException("Cannot call method after Builder.build() was called");
-        }
-
->>>>>>> 9dc4e01c
         private void _addEdgeTagParser(TagParser tagParser, boolean withNamespace, boolean insert) {
             List<EncodedValue> list = new ArrayList<>();
             tagParser.createEncodedValues(em, list);
@@ -335,18 +313,13 @@
             if (!em.encodedValueMap.containsKey(Roundabout.KEY))
                 _addEdgeTagParser(new OSMRoundaboutParser(), false, true);
 
-<<<<<<< HEAD
-            // TODO can we avoid this hack?
-=======
             // TODO can we avoid this hack without complex dependency management?
->>>>>>> 9dc4e01c
             // ensure that SpatialRuleParser come after required EncodedValues like max_speed or road_access
             for (SpatialRuleParser srp : insertLater) {
                 _addEdgeTagParser(srp, false, true);
             }
 
             for (AbstractFlagEncoder encoder : flagEncoderList) {
-<<<<<<< HEAD
                 if (encoder instanceof BikeCommonFlagEncoder) {
                     if (!em.hasEncodedValue(getKey("bike", RouteNetwork.EV_SUFFIX)))
                         _addRelationTagParser(new OSMBikeNetworkTagParser());
@@ -356,12 +329,6 @@
                 } else if (encoder instanceof FootFlagEncoder) {
                     if (!em.hasEncodedValue(getKey("foot", RouteNetwork.EV_SUFFIX)))
                         _addRelationTagParser(new OSMFootNetworkTagParser());
-=======
-                if (encoder instanceof BikeCommonFlagEncoder && !em.hasEncodedValue(getKey("bike", RouteNetwork.EV_SUFFIX))) {
-                    _addRelationTagParser(new OSMBikeNetworkTagParser());
-                } else if (encoder instanceof FootFlagEncoder && !em.hasEncodedValue(getKey("foot", RouteNetwork.EV_SUFFIX))) {
-                    _addRelationTagParser(new OSMFootNetworkTagParser());
->>>>>>> 9dc4e01c
                 }
 
                 em.addEncoder(encoder);
@@ -371,11 +338,7 @@
                 _addTurnCostParser(parser);
             }
 
-<<<<<<< HEAD
-            // FlagEncoder can demand TurnCostParsers => add them after the explicitly added
-=======
             // FlagEncoder can demand TurnCostParsers => add them after the explicitly added ones
->>>>>>> 9dc4e01c
             for (AbstractFlagEncoder encoder : flagEncoderList) {
                 if (encoder.supports(TurnWeighting.class) && !em.turnCostParsers.containsKey(encoder.toString()))
                     _addTurnCostParser(new OSMTurnRelationParser(encoder.toString(), encoder.getMaxTurnCosts()));
@@ -503,15 +466,9 @@
         if (encodedValueMap.containsKey(ev.getName()))
             throw new IllegalStateException("EncodedValue " + ev.getName() + " already exists " + encodedValueMap.get(ev.getName()) + " vs " + ev);
         if (!withNamespace && ev.getName().contains(SPECIAL_SEPARATOR))
-<<<<<<< HEAD
-            throw new IllegalArgumentException("EncodedValue " + ev.getName() + " must not contain '" + SPECIAL_SEPARATOR + "'");
-        if (withNamespace && !ev.getName().contains(SPECIAL_SEPARATOR))
-            throw new IllegalArgumentException("EncodedValue " + ev.getName() + " must contain '" + SPECIAL_SEPARATOR + "' as reserved for a single profile");
-=======
             throw new IllegalArgumentException("EncodedValue " + ev.getName() + " must not contain namespace character '" + SPECIAL_SEPARATOR + "'");
         if (withNamespace && !ev.getName().contains(SPECIAL_SEPARATOR))
             throw new IllegalArgumentException("EncodedValue " + ev.getName() + " must contain namespace character '" + SPECIAL_SEPARATOR + "'");
->>>>>>> 9dc4e01c
         ev.init(edgeConfig);
         encodedValueMap.put(ev.getName(), ev);
     }
