/*
 *  Licensed to GraphHopper GmbH under one or more contributor
 *  license agreements. See the NOTICE file distributed with this work for
 *  additional information regarding copyright ownership.
 *
 *  GraphHopper GmbH licenses this file to you under the Apache License,
 *  Version 2.0 (the "License"); you may not use this file except in
 *  compliance with the License. You may obtain a copy of the License at
 *
 *       http://www.apache.org/licenses/LICENSE-2.0
 *
 *  Unless required by applicable law or agreed to in writing, software
 *  distributed under the License is distributed on an "AS IS" BASIS,
 *  WITHOUT WARRANTIES OR CONDITIONS OF ANY KIND, either express or implied.
 *  See the License for the specific language governing permissions and
 *  limitations under the License.
 */
package com.graphhopper.routing.util;

import com.graphhopper.reader.ConditionalTagInspector;
import com.graphhopper.reader.ReaderNode;
import com.graphhopper.reader.ReaderRelation;
import com.graphhopper.reader.ReaderWay;
import com.graphhopper.reader.osm.conditional.ConditionalOSMTagInspector;
import com.graphhopper.reader.osm.conditional.DateRangeParser;
import com.graphhopper.routing.profiles.*;
import com.graphhopper.routing.weighting.TurnWeighting;
import com.graphhopper.storage.IntsRef;
import com.graphhopper.util.*;
import org.slf4j.Logger;
import org.slf4j.LoggerFactory;

import java.util.ArrayList;
import java.util.HashSet;
import java.util.List;
import java.util.Set;

/**
 * Abstract class which handles flag decoding and encoding. Every encoder should be registered to a
 * EncodingManager to be usable. If you want the full long to be stored you need to enable this in
 * the GraphHopperStorage.
 *
 * @author Peter Karich
 * @author Nop
 * @see EncodingManager
 */
public abstract class AbstractFlagEncoder implements FlagEncoder {
    private final static Logger logger = LoggerFactory.getLogger(AbstractFlagEncoder.class);
    private final String name;
    /* restriction definitions where order is important */
    protected final List<String> restrictions = new ArrayList<>(5);
    protected final Set<String> intendedValues = new HashSet<>(5);
    protected final Set<String> restrictedValues = new HashSet<>(5);
    protected final Set<String> ferries = new HashSet<>(5);
    protected final Set<String> oneways = new HashSet<>(5);
    // http://wiki.openstreetmap.org/wiki/Mapfeatures#Barrier
    protected final Set<String> absoluteBarriers = new HashSet<>(5);
    protected final Set<String> potentialBarriers = new HashSet<>(5);
    protected final int speedBits;
    protected final double speedFactor;
    protected double speedDefault;
    private final int maxTurnCosts;
    private long encoderBit;
    protected BooleanEncodedValue accessEnc;
    protected BooleanEncodedValue roundaboutEnc;
    protected DecimalEncodedValue speedEncoder;
    // bit to signal that way is accepted
    protected long acceptBit;
    protected long ferryBit;
    protected PMap properties;
    // This value determines the maximal possible speed of any road regardless the maxspeed value
    // lower values allow more compact representation of the routing graph
    protected int maxPossibleSpeed;
    /* Edge Flag Encoder fields */
    private long nodeBitMask;
    private long relBitMask;
    private EncodedValueOld turnCostEncoder;
    private long turnRestrictionBit;
    private boolean blockByDefault = true;
    private boolean blockFords = true;
    private boolean registered;
    protected EncodedValueLookup encodedValueLookup;

    // Speeds from CarFlagEncoder
    protected static final double UNKNOWN_DURATION_FERRY_SPEED = 5;
    protected static final double SHORT_TRIP_FERRY_SPEED = 20;
    protected static final double LONG_TRIP_FERRY_SPEED = 30;

    private ConditionalTagInspector conditionalTagInspector;

    public AbstractFlagEncoder(PMap properties) {
        throw new RuntimeException("This method must be overridden in derived classes");
    }

    public AbstractFlagEncoder(String propertiesStr) {
        this(new PMap(propertiesStr));
    }

    /**
     * @param speedBits    specify the number of bits used for speed
     * @param speedFactor  specify the factor to multiple the stored value (can be used to increase
     *                     or decrease accuracy of speed value)
     * @param maxTurnCosts specify the maximum value used for turn costs, if this value is reached a
     *                     turn is forbidden and results in costs of positive infinity.
     */
    protected AbstractFlagEncoder(String name, int speedBits, double speedFactor, int maxTurnCosts) {
        this.name = name;
        this.maxTurnCosts = maxTurnCosts <= 0 ? 0 : maxTurnCosts;
        this.speedBits = speedBits;
        this.speedFactor = speedFactor;
        oneways.add("yes");
        oneways.add("true");
        oneways.add("1");
        oneways.add("-1");

        ferries.add("shuttle_train");
        ferries.add("ferry");
    }

    // should be called as last method in constructor, move out of the flag encoder somehow
    protected void init() {
        // we should move 'OSM to object' logic into the DataReader like OSMReader, but this is a major task as we need to convert OSM format into kind of a standard/generic format
        conditionalTagInspector = new ConditionalOSMTagInspector(DateRangeParser.createCalendar(), restrictions, restrictedValues, intendedValues);
    }

    @Override
    public boolean isRegistered() {
        return registered;
    }

    public void setRegistered(boolean registered) {
        this.registered = registered;
    }

    /**
     * Should potential barriers block when no access limits are given?
     */
    public void setBlockByDefault(boolean blockByDefault) {
        this.blockByDefault = blockByDefault;
    }

    public boolean isBlockFords() {
        return blockFords;
    }

    public void setBlockFords(boolean blockFords) {
        this.blockFords = blockFords;
    }

    public ConditionalTagInspector getConditionalTagInspector() {
        return conditionalTagInspector;
    }

    protected void setConditionalTagInspector(ConditionalTagInspector conditionalTagInspector) {
        this.conditionalTagInspector = conditionalTagInspector;
    }

    /**
     * Defines the bits for the node flags, which are currently used for barriers only.
     * <p>
     *
     * @return incremented shift value pointing behind the last used bit
     */
    public int defineNodeBits(int index, int shift) {
        return shift;
    }

    /**
     * Defines bits used for edge flags used for access, speed etc.
     *
     * @return incremented shift value pointing behind the last used bit
     */
    public void createEncodedValues(List<EncodedValue> registerNewEncodedValue, String prefix, int index) {
        // define the first 2 speedBits in flags for routing
<<<<<<< HEAD
        registerNewEncodedValue.add(accessEnc = new BooleanEncodedValueImpl(prefix + "access", true));
=======
        registerNewEncodedValue.add(accessEnc = new SimpleBooleanEncodedValue(prefix + "access", true));
>>>>>>> bf4c3001
        roundaboutEnc = getBooleanEncodedValue(EncodingManager.ROUNDABOUT);
        encoderBit = 1L << index;

        // define internal flags for parsing
        index *= 2;
        acceptBit = 1L << index;
        ferryBit = 2L << index;
    }

    /**
     * Defines the bits which are used for relation flags.
     *
     * @return incremented shift value pointing behind the last used bit
     */
    public int defineRelationBits(int index, int shift) {
        return shift;
    }

    /**
     * Analyze the properties of a relation and create the routing flags for the second read step.
     * In the pre-parsing step this method will be called to determine the useful relation tags.
     */
    public abstract long handleRelationTags(long oldRelation, ReaderRelation relation);

    /**
     * Decide whether a way is routable for a given mode of travel. This skips some ways before
     * handleWayTags is called.
     *
     * @return the encoded value to indicate if this encoder allows travel or not.
     */
    public abstract long acceptWay(ReaderWay way);

    /**
     * Analyze properties of a way and create the edge flags. This method is called in the second
     * parsing step.
     */
    public abstract IntsRef handleWayTags(IntsRef edgeFlags, ReaderWay way, long allowed, long relationFlags);

    /**
     * Parse tags on nodes. Node tags can add to speed (like traffic_signals) where the value is
     * strict negative or blocks access (like a barrier), then the value is strictly positive. This
     * method is called in the second parsing step.
     *
     * @return encoded values or 0 if not blocking or no value stored
     */
    public long handleNodeTags(ReaderNode node) {
        // absolute barriers always block
        if (node.hasTag("barrier", absoluteBarriers))
            return encoderBit;

        // movable barriers block if they are not marked as passable
        if (node.hasTag("barrier", potentialBarriers)) {
            boolean locked = false;
            if (node.hasTag("locked", "yes"))
                locked = true;

            for (String res : restrictions) {
                if (!locked && node.hasTag(res, intendedValues))
                    return 0;

                if (node.hasTag(res, restrictedValues))
                    return encoderBit;
            }

            if (blockByDefault)
                return encoderBit;
        }

        // In case explicit flag ford=no, don't block
        if (blockFords
                && (node.hasTag("highway", "ford") || node.hasTag("ford"))
                && !node.hasTag(restrictions, intendedValues)
                && !node.hasTag("ford", "no")) {
            return encoderBit;
        }

        return 0;
    }

    @Override
    public InstructionAnnotation getAnnotation(IntsRef edgeFlags, Translation tr) {
        return InstructionAnnotation.EMPTY;
    }

    /**
     * Sets default flags with specified access.
     */
    protected void flagsDefault(IntsRef edgeFlags, boolean forward, boolean backward) {
        if (forward)
            speedEncoder.setDecimal(false, edgeFlags, speedDefault);
        if (backward)
            speedEncoder.setDecimal(true, edgeFlags, speedDefault);
        accessEnc.setBool(false, edgeFlags, forward);
        accessEnc.setBool(true, edgeFlags, backward);
    }

    @Override
    public double getMaxSpeed() {
        return maxPossibleSpeed;
    }

    /**
     * @return -1 if no maxspeed found
     */
    protected double getMaxSpeed(ReaderWay way) {
        double maxSpeed = parseSpeed(way.getTag("maxspeed"));
        double fwdSpeed = parseSpeed(way.getTag("maxspeed:forward"));
        if (fwdSpeed >= 0 && (maxSpeed < 0 || fwdSpeed < maxSpeed))
            maxSpeed = fwdSpeed;

        double backSpeed = parseSpeed(way.getTag("maxspeed:backward"));
        if (backSpeed >= 0 && (maxSpeed < 0 || backSpeed < maxSpeed))
            maxSpeed = backSpeed;

        return maxSpeed;
    }

    @Override
    public int hashCode() {
        int hash = 7;
        hash = 61 * hash + this.accessEnc.hashCode();
        hash = 61 * hash + this.toString().hashCode();
        return hash;
    }

    @Override
    public boolean equals(Object obj) {
        if (obj == null)
            return false;

        if (getClass() != obj.getClass())
            return false;
        AbstractFlagEncoder afe = (AbstractFlagEncoder) obj;
        return toString().equals(afe.toString()) && encoderBit == afe.encoderBit && accessEnc.equals(afe.accessEnc);
    }

    /**
     * @return the speed in km/h
     */
    public static double parseSpeed(String str) {
        if (Helper.isEmpty(str))
            return -1;

        // on some German autobahns and a very few other places
        if ("none".equals(str))
            return 140;

        if (str.endsWith(":rural") || str.endsWith(":trunk"))
            return 80;

        if (str.endsWith(":urban"))
            return 50;

        if (str.equals("walk") || str.endsWith(":living_street"))
            return 6;

        try {
            int val;
            // see https://en.wikipedia.org/wiki/Knot_%28unit%29#Definitions
            int mpInteger = str.indexOf("mp");
            if (mpInteger > 0) {
                str = str.substring(0, mpInteger).trim();
                val = Integer.parseInt(str);
                return val * DistanceCalcEarth.KM_MILE;
            }

            int knotInteger = str.indexOf("knots");
            if (knotInteger > 0) {
                str = str.substring(0, knotInteger).trim();
                val = Integer.parseInt(str);
                return val * 1.852;
            }

            int kmInteger = str.indexOf("km");
            if (kmInteger > 0) {
                str = str.substring(0, kmInteger).trim();
            } else {
                kmInteger = str.indexOf("kph");
                if (kmInteger > 0) {
                    str = str.substring(0, kmInteger).trim();
                }
            }

            return Integer.parseInt(str);
        } catch (Exception ex) {
            return -1;
        }
    }

    /**
     * Second parsing step. Invoked after splitting the edges. Currently used to offer a hook to
     * calculate precise speed values based on elevation data stored in the specified edge.
     */
    public void applyWayTags(ReaderWay way, EdgeIteratorState edge) {
    }

    /**
     * Special handling for ferry ways.
     */
    protected double getFerrySpeed(ReaderWay way) {
        long duration = 0;

        try {
            // During the reader process we have converted the duration value into a artificial tag called "duration:seconds".
            duration = Long.parseLong(way.getTag("duration:seconds"));
        } catch (Exception ex) {
        }
        // seconds to hours
        double durationInHours = duration / 60d / 60d;
        // Check if our graphhopper specific artificially created estimated_distance way tag is present
        Number estimatedLength = way.getTag("estimated_distance", null);
        if (durationInHours > 0)
            try {
                if (estimatedLength != null) {
                    double estimatedLengthInKm = estimatedLength.doubleValue() / 1000;
                    // If duration AND distance is available we can calculate the speed more precisely
                    // and set both speed to the same value. Factor 1.4 slower because of waiting time!
                    double calculatedTripSpeed = estimatedLengthInKm / durationInHours / 1.4;
                    // Plausibility check especially for the case of wrongly used PxM format with the intention to
                    // specify the duration in minutes, but actually using months
                    if (calculatedTripSpeed > 0.01d) {
                        if (calculatedTripSpeed > getMaxSpeed()) {
                            return getMaxSpeed();
                        }
                        // If the speed is lower than the speed we can store, we have to set it to the minSpeed, but > 0
                        if (Math.round(calculatedTripSpeed) < speedFactor / 2) {
                            return speedFactor / 2;
                        }

                        return Math.round(calculatedTripSpeed);
                    } else {
                        long lastId = way.getNodes().isEmpty() ? -1 : way.getNodes().get(way.getNodes().size() - 1);
                        long firstId = way.getNodes().isEmpty() ? -1 : way.getNodes().get(0);
                        if (firstId != lastId)
                            logger.warn("Unrealistic long duration ignored in way with way ID=" + way.getId() + " : Duration tag value="
                                    + way.getTag("duration") + " (=" + Math.round(duration / 60d) + " minutes)");
                        durationInHours = 0;
                    }
                }
            } catch (Exception ex) {
            }

        if (durationInHours == 0) {
            if (estimatedLength != null && estimatedLength.doubleValue() <= 300)
                return speedFactor / 2;
            // unknown speed -> put penalty on ferry transport
            return UNKNOWN_DURATION_FERRY_SPEED;
        } else if (durationInHours > 1) {
            // lengthy ferries should be faster than short trip ferry
            return LONG_TRIP_FERRY_SPEED;
        } else {
            return SHORT_TRIP_FERRY_SPEED;
        }
    }

    void setRelBitMask(int usedBits, int shift) {
        relBitMask = (1L << usedBits) - 1;
        relBitMask <<= shift;
    }

    long getRelBitMask() {
        return relBitMask;
    }

    void setNodeBitMask(int usedBits, int shift) {
        nodeBitMask = (1L << usedBits) - 1;
        nodeBitMask <<= shift;
    }

    long getNodeBitMask() {
        return nodeBitMask;
    }

    /**
     * Defines the bits reserved for storing turn restriction and turn cost
     * <p>
     *
     * @param shift bit offset for the first bit used by this encoder
     * @return incremented shift value pointing behind the last used bit
     */
    public int defineTurnBits(int index, int shift) {
        if (maxTurnCosts == 0)
            return shift;

            // optimization for turn restrictions only
        else if (maxTurnCosts == 1) {
            turnRestrictionBit = 1L << shift;
            return shift + 1;
        }

        int turnBits = Helper.countBitValue(maxTurnCosts);
        turnCostEncoder = new EncodedValueOld("TurnCost", shift, turnBits, 1, 0, maxTurnCosts) {
            // override to avoid expensive Math.round
            @Override
            public final long getValue(long flags) {
                // find value
                flags &= mask;
                flags >>>= shift;
                return flags;
            }
        };
        return shift + turnBits;
    }

    @Override
    public boolean isTurnRestricted(long flags) {
        if (maxTurnCosts == 0)
            return false;

        else if (maxTurnCosts == 1)
            return (flags & turnRestrictionBit) != 0;

        return turnCostEncoder.getValue(flags) == maxTurnCosts;
    }

    @Override
    public double getTurnCost(long flags) {
        if (maxTurnCosts == 0)
            return 0;

        else if (maxTurnCosts == 1)
            return ((flags & turnRestrictionBit) == 0) ? 0 : Double.POSITIVE_INFINITY;

        long cost = turnCostEncoder.getValue(flags);
        if (cost == maxTurnCosts)
            return Double.POSITIVE_INFINITY;

        return cost;
    }

    @Override
    public long getTurnFlags(boolean restricted, double costs) {
        if (maxTurnCosts == 0)
            return 0;

        else if (maxTurnCosts == 1) {
            if (costs != 0)
                throw new IllegalArgumentException("Only restrictions are supported");

            return restricted ? turnRestrictionBit : 0;
        }

        if (restricted) {
            if (costs != 0 || Double.isInfinite(costs))
                throw new IllegalArgumentException("Restricted turn can only have infinite costs (or use 0)");
        } else if (costs >= maxTurnCosts)
            throw new IllegalArgumentException("Cost is too high. Or specify restricted == true");

        if (costs < 0)
            throw new IllegalArgumentException("Turn costs cannot be negative");

        if (costs >= maxTurnCosts || restricted)
            costs = maxTurnCosts;
        return turnCostEncoder.setValue(0L, (int) costs);
    }

    protected boolean isFerry(long internalFlags) {
        return (internalFlags & ferryBit) != 0;
    }

    protected boolean isAccept(long internalFlags) {
        return (internalFlags & acceptBit) != 0;
    }

    public final DecimalEncodedValue getAverageSpeedEnc() {
        if (speedEncoder == null)
            throw new NullPointerException("FlagEncoder " + toString() + " not yet initialized");
        return speedEncoder;
    }

    public final BooleanEncodedValue getAccessEnc() {
        if (accessEnc == null)
            throw new NullPointerException("FlagEncoder " + toString() + " not yet initialized");
        return accessEnc;
    }

    /**
     * Most use cases do not require this method. Will still keep it accessible so that one can disable it
     * until the averageSpeedEncodedValue is moved out of the FlagEncoder.
     *
     * @Deprecated
     */
    protected void setSpeed(boolean reverse, IntsRef edgeFlags, double speed) {
        if (speed < 0 || Double.isNaN(speed))
            throw new IllegalArgumentException("Speed cannot be negative or NaN: " + speed + ", flags:" + BitUtil.LITTLE.toBitString(edgeFlags));

        if (speed < speedFactor / 2) {
            speedEncoder.setDecimal(reverse, edgeFlags, 0);
            accessEnc.setBool(reverse, edgeFlags, false);
            return;
        }

        if (speed > getMaxSpeed())
            speed = getMaxSpeed();

        speedEncoder.setDecimal(reverse, edgeFlags, speed);
    }

    double getSpeed(IntsRef edgeFlags) {
        return getSpeed(false, edgeFlags);
    }

    double getSpeed(boolean reverse, IntsRef edgeFlags) {
        double speedVal = speedEncoder.getDecimal(reverse, edgeFlags);
        if (speedVal < 0)
            throw new IllegalStateException("Speed was negative!? " + speedVal);

        return speedVal;
    }

    /**
     * @param way   needed to retrieve tags
     * @param speed speed guessed e.g. from the road type or other tags
     * @return The assumed speed.
     */
    protected double applyMaxSpeed(ReaderWay way, double speed) {
        double maxSpeed = getMaxSpeed(way);
        // We obey speed limits
        if (maxSpeed >= 0) {
            // We assume that the average speed is 90% of the allowed maximum
            return maxSpeed * 0.9;
        }
        return speed;
    }

    protected String getPropertiesString() {
        return "speed_factor=" + speedFactor + "|speed_bits=" + speedBits + "|turn_costs=" + (maxTurnCosts > 0);
    }

    @Override
    public <T extends EncodedValue> T getEncodedValue(String key, Class<T> encodedValueType) {
        return encodedValueLookup.getEncodedValue(key, encodedValueType);
    }

    @Override
    public BooleanEncodedValue getBooleanEncodedValue(String key) {
        return encodedValueLookup.getBooleanEncodedValue(key);
    }

    @Override
    public IntEncodedValue getIntEncodedValue(String key) {
        return encodedValueLookup.getIntEncodedValue(key);
    }

    @Override
    public DecimalEncodedValue getDecimalEncodedValue(String key) {
        return encodedValueLookup.getDecimalEncodedValue(key);
    }

    @Override
<<<<<<< HEAD
    public EnumEncodedValue getEnumEncodedValue(String key) {
        return encodedValueLookup.getEnumEncodedValue(key);
=======
    public ObjectEncodedValue getObjectEncodedValue(String key) {
        return encodedValueLookup.getObjectEncodedValue(key);
>>>>>>> bf4c3001
    }

    public void setEncodedValueLookup(EncodedValueLookup encodedValueLookup) {
        this.encodedValueLookup = encodedValueLookup;
    }

    @Override
    public boolean supports(Class<?> feature) {
        if (TurnWeighting.class.isAssignableFrom(feature))
            return maxTurnCosts > 0;

        return false;
    }

    @Override
    public boolean hasEncoder(String key) {
        return encodedValueLookup.hasEncoder(key);
    }

    @Override
    public final String toString() {
        return name;
    }
}<|MERGE_RESOLUTION|>--- conflicted
+++ resolved
@@ -172,11 +172,7 @@
      */
     public void createEncodedValues(List<EncodedValue> registerNewEncodedValue, String prefix, int index) {
         // define the first 2 speedBits in flags for routing
-<<<<<<< HEAD
-        registerNewEncodedValue.add(accessEnc = new BooleanEncodedValueImpl(prefix + "access", true));
-=======
         registerNewEncodedValue.add(accessEnc = new SimpleBooleanEncodedValue(prefix + "access", true));
->>>>>>> bf4c3001
         roundaboutEnc = getBooleanEncodedValue(EncodingManager.ROUNDABOUT);
         encoderBit = 1L << index;
 
@@ -627,13 +623,8 @@
     }
 
     @Override
-<<<<<<< HEAD
-    public EnumEncodedValue getEnumEncodedValue(String key) {
-        return encodedValueLookup.getEnumEncodedValue(key);
-=======
     public ObjectEncodedValue getObjectEncodedValue(String key) {
         return encodedValueLookup.getObjectEncodedValue(key);
->>>>>>> bf4c3001
     }
 
     public void setEncodedValueLookup(EncodedValueLookup encodedValueLookup) {
