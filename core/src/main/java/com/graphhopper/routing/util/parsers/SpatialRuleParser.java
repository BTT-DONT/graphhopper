--- conflicted
+++ resolved
@@ -29,11 +29,6 @@
 
 /**
  * This parser stores the spatialId in the edgeFlags based on previously defined areas.
-<<<<<<< HEAD
- * Currently SpatialRuleParser requires to be added as first parser to delivery the spatial_rule to other EncodedValues
- * as there is no mechanism to define dependencies and it is probably also better that there is none.
-=======
->>>>>>> 9dc4e01c
  */
 public class SpatialRuleParser implements TagParser {
 
