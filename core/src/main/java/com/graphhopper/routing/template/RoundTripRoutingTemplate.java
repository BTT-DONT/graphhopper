/*
 *  Licensed to GraphHopper GmbH under one or more contributor
 *  license agreements. See the NOTICE file distributed with this work for
 *  additional information regarding copyright ownership.
 *
 *  GraphHopper GmbH licenses this file to you under the Apache License,
 *  Version 2.0 (the "License"); you may not use this file except in
 *  compliance with the License. You may obtain a copy of the License at
 *
 *       http://www.apache.org/licenses/LICENSE-2.0
 *
 *  Unless required by applicable law or agreed to in writing, software
 *  distributed under the License is distributed on an "AS IS" BASIS,
 *  WITHOUT WARRANTIES OR CONDITIONS OF ANY KIND, either express or implied.
 *  See the License for the specific language governing permissions and
 *  limitations under the License.
 */
package com.graphhopper.routing.template;

import com.graphhopper.GHRequest;
import com.graphhopper.GHResponse;
import com.graphhopper.PathWrapper;
import com.graphhopper.routing.AlgorithmOptions;
import com.graphhopper.routing.Path;
import com.graphhopper.routing.RoutingAlgorithm;
import com.graphhopper.routing.RoutingAlgorithmFactory;
import com.graphhopper.routing.profiles.EncodedValueLookup;
import com.graphhopper.routing.querygraph.QueryGraph;
import com.graphhopper.routing.util.EdgeFilter;
import com.graphhopper.routing.util.tour.MultiPointTour;
import com.graphhopper.routing.util.tour.TourStrategy;
import com.graphhopper.routing.weighting.AvoidEdgesWeighting;
import com.graphhopper.routing.weighting.Weighting;
import com.graphhopper.storage.index.LocationIndex;
import com.graphhopper.storage.index.QueryResult;
import com.graphhopper.util.Helper;
import com.graphhopper.util.Parameters;
import com.graphhopper.util.Parameters.Algorithms;
import com.graphhopper.util.Parameters.Algorithms.RoundTrip;
import com.graphhopper.util.PathMerger;
import com.graphhopper.util.Translation;
import com.graphhopper.util.exceptions.PointNotFoundException;
import com.graphhopper.util.shapes.GHPoint;

import java.util.ArrayList;
import java.util.Collections;
import java.util.List;
import java.util.Random;

/**
 * Implementation of calculating a route with one or more round trip (route with identical start and
 * end).
 *
 * @author Peter Karich
 */
public class RoundTripRoutingTemplate extends AbstractRoutingTemplate implements RoutingTemplate {
    private final int maxRetries;
    private final GHRequest ghRequest;
    private final GHResponse ghResponse;
    // result from route
    private List<Path> pathList;

    public RoundTripRoutingTemplate(GHRequest request, GHResponse ghRsp, LocationIndex locationIndex,
                                    EncodedValueLookup lookup, Weighting weighting, int maxRetries) {
        super(locationIndex, lookup, weighting);
        this.ghRequest = request;
        this.ghResponse = ghRsp;
        this.maxRetries = maxRetries;
    }

    @Override
    public List<QueryResult> lookup(List<GHPoint> points) {
        if (points.size() != 1 || ghRequest.getPoints().size() != 1)
            throw new IllegalArgumentException("For round trip calculation exactly one point is required");
        final double distanceInMeter = ghRequest.getHints().getDouble(RoundTrip.DISTANCE, 10000);
        final long seed = ghRequest.getHints().getLong(RoundTrip.SEED, 0L);
        double initialHeading = ghRequest.getFavoredHeading(0);
        final int roundTripPointCount = Math.min(20, ghRequest.getHints().getInt(RoundTrip.POINTS, 2 + (int) (distanceInMeter / 50000)));
        final GHPoint start = points.get(0);

        TourStrategy strategy = new MultiPointTour(new Random(seed), distanceInMeter, roundTripPointCount, initialHeading);
        queryResults = new ArrayList<>(2 + strategy.getNumberOfGeneratedPoints());
        QueryResult startQR = locationIndex.findClosest(start.lat, start.lon, edgeFilter);
        if (!startQR.isValid())
            throw new PointNotFoundException("Cannot find point 0: " + start, 0);

        queryResults.add(startQR);

        GHPoint last = start;
        for (int i = 0; i < strategy.getNumberOfGeneratedPoints(); i++) {
            double heading = strategy.getHeadingForIteration(i);
            QueryResult result = generateValidPoint(last, strategy.getDistanceForIteration(i), heading, edgeFilter);
            if (result == null) {
                ghResponse.addError(new IllegalStateException("Could not find a valid point after " + maxRetries + " tries, for the point:" + last));
                return Collections.emptyList();
            }
            last = result.getSnappedPoint();
            queryResults.add(result);
        }

        queryResults.add(startQR);
        return queryResults;
    }

    void setQueryResults(List<QueryResult> queryResults) {
        this.queryResults = queryResults;
    }

    @Override
    public List<Path> calcPaths(QueryGraph queryGraph, RoutingAlgorithmFactory algoFactory, AlgorithmOptions algoOpts) {
        pathList = new ArrayList<>(queryResults.size() - 1);

        AvoidEdgesWeighting avoidPathWeighting = new AvoidEdgesWeighting(algoOpts.getWeighting());
        avoidPathWeighting.setEdgePenaltyFactor(5);
        algoOpts = AlgorithmOptions.start(algoOpts).
                algorithm(Parameters.Algorithms.ASTAR_BI).
                weighting(avoidPathWeighting).build();
        algoOpts.getHints().put(Algorithms.AStarBi.EPSILON, 2);

        long visitedNodesSum = 0L;
        QueryResult start = queryResults.get(0);
        for (int qrIndex = 1; qrIndex < queryResults.size(); qrIndex++) {
            RoutingAlgorithm algo = algoFactory.createAlgo(queryGraph, algoOpts);
            // instead getClosestNode (which might be a virtual one and introducing unnecessary tails of the route)
            // use next tower node -> getBaseNode or getAdjNode
            // Later: remove potential route tail
            QueryResult startQR = queryResults.get(qrIndex - 1);
            int startNode = (startQR == start) ? startQR.getClosestNode() : startQR.getClosestEdge().getBaseNode();
            QueryResult endQR = queryResults.get(qrIndex);
            int endNode = (endQR == start) ? endQR.getClosestNode() : endQR.getClosestEdge().getBaseNode();

            Path path = algo.calcPath(startNode, endNode);
            visitedNodesSum += algo.getVisitedNodes();

            pathList.add(path);

            // it is important to avoid previously visited nodes for future paths
            avoidPathWeighting.addEdges(path.calcEdges());
        }

        ghResponse.getHints().put("visited_nodes.sum", visitedNodesSum);
        ghResponse.getHints().put("visited_nodes.average", (float) visitedNodesSum / (queryResults.size() - 1));

        return pathList;
    }

    public void setPaths(List<Path> pathList) {
        this.pathList = pathList;
    }

    @Override
<<<<<<< HEAD
    public boolean isReady(PathMerger pathMerger, Translation tr) {
        PathWrapper altResponse = new PathWrapper();
        altResponse.setWaypoints(getWaypoints());
        ghResponse.add(altResponse);
        pathMerger.doWork(altResponse, pathList, lookup, tr);
        // with potentially retrying, including generating new route points, for now disabled
        return true;
=======
    public void finish(PathMerger pathMerger, Translation tr) {
        altResponse = new PathWrapper();
        altResponse.setWaypoints(getWaypoints());
        ghResponse.add(altResponse);
        pathMerger.doWork(altResponse, pathList, encodingManager, tr);
>>>>>>> a9795e01
    }

    private QueryResult generateValidPoint(GHPoint from, double distanceInMeters, double heading,
                                           EdgeFilter edgeFilter) {
        int tryCount = 0;
        while (true) {
            GHPoint generatedPoint = Helper.DIST_EARTH.projectCoordinate(from.getLat(), from.getLon(), distanceInMeters, heading);
            QueryResult qr = locationIndex.findClosest(generatedPoint.getLat(), generatedPoint.getLon(), edgeFilter);
            if (qr.isValid())
                return qr;

            tryCount++;
            distanceInMeters *= 0.95;

            if (tryCount >= maxRetries)
                return null;
        }
    }

}<|MERGE_RESOLUTION|>--- conflicted
+++ resolved
@@ -149,21 +149,11 @@
     }
 
     @Override
-<<<<<<< HEAD
-    public boolean isReady(PathMerger pathMerger, Translation tr) {
+    public void finish(PathMerger pathMerger, Translation tr) {
         PathWrapper altResponse = new PathWrapper();
         altResponse.setWaypoints(getWaypoints());
         ghResponse.add(altResponse);
         pathMerger.doWork(altResponse, pathList, lookup, tr);
-        // with potentially retrying, including generating new route points, for now disabled
-        return true;
-=======
-    public void finish(PathMerger pathMerger, Translation tr) {
-        altResponse = new PathWrapper();
-        altResponse.setWaypoints(getWaypoints());
-        ghResponse.add(altResponse);
-        pathMerger.doWork(altResponse, pathList, encodingManager, tr);
->>>>>>> a9795e01
     }
 
     private QueryResult generateValidPoint(GHPoint from, double distanceInMeters, double heading,
