--- conflicted
+++ resolved
@@ -38,11 +38,7 @@
         this.ghStorage = ghStorage;
         this.prepareGraph = prepareGraph;
         this.encoder = weighting.getFlagEncoder();
-<<<<<<< HEAD
-        originalEdges = dir.find("original_edges_" + AbstractWeighting.weightingToFileName(weighting, isEdgeBased()));
-=======
         originalEdges = new GHDirectory("", DAType.RAM_INT).find("");
->>>>>>> 2f5b224b
         originalEdges.create(1000);
     }
 
