package com.graphhopper.routing.weighting;

import com.graphhopper.routing.querygraph.QueryGraph;
import com.graphhopper.storage.GraphEdgeIdFinder;
import com.graphhopper.util.EdgeIteratorState;

/**
 * This weighting is a wrapper for every weighting to support block_area
 */
public class BlockAreaWeighting extends AbstractAdjustedWeighting implements QueryGraphRequired {

    private GraphEdgeIdFinder.BlockArea blockArea;

    public BlockAreaWeighting(Weighting superWeighting, GraphEdgeIdFinder.BlockArea blockArea) {
        super(superWeighting);
        this.blockArea = blockArea;
    }

<<<<<<< HEAD
    @Override
    public BlockAreaWeighting setQueryGraph(QueryGraph queryGraph) {
        blockArea.setQueryGraph(queryGraph);
        return this;
    }

=======
>>>>>>> d27f9c35
    @Override
    public double calcEdgeWeight(EdgeIteratorState edgeState, boolean reverse) {
        if (blockArea.intersects(edgeState))
            return Double.POSITIVE_INFINITY;

        return superWeighting.calcEdgeWeight(edgeState, reverse);
    }

    @Override
    public String getName() {
        return "block_area";
    }
}<|MERGE_RESOLUTION|>--- conflicted
+++ resolved
@@ -7,7 +7,7 @@
 /**
  * This weighting is a wrapper for every weighting to support block_area
  */
-public class BlockAreaWeighting extends AbstractAdjustedWeighting implements QueryGraphRequired {
+public class BlockAreaWeighting extends AbstractAdjustedWeighting {
 
     private GraphEdgeIdFinder.BlockArea blockArea;
 
@@ -16,15 +16,6 @@
         this.blockArea = blockArea;
     }
 
-<<<<<<< HEAD
-    @Override
-    public BlockAreaWeighting setQueryGraph(QueryGraph queryGraph) {
-        blockArea.setQueryGraph(queryGraph);
-        return this;
-    }
-
-=======
->>>>>>> d27f9c35
     @Override
     public double calcEdgeWeight(EdgeIteratorState edgeState, boolean reverse) {
         if (blockArea.intersects(edgeState))
