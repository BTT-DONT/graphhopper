--- conflicted
+++ resolved
@@ -17,14 +17,7 @@
  */
 package com.graphhopper.routing;
 
-<<<<<<< HEAD
-import com.graphhopper.routing.profiles.BooleanEncodedValue;
-import com.graphhopper.routing.profiles.DecimalEncodedValue;
-import com.graphhopper.routing.profiles.EnumEncodedValue;
-import com.graphhopper.routing.profiles.IntEncodedValue;
-=======
 import com.graphhopper.routing.profiles.*;
->>>>>>> bf4c3001
 import com.graphhopper.storage.IntsRef;
 import com.graphhopper.util.CHEdgeIteratorState;
 import com.graphhopper.util.EdgeIteratorState;
@@ -207,15 +200,6 @@
     }
 
     @Override
-<<<<<<< HEAD
-    public <T extends Enum> T get(EnumEncodedValue<T> property) {
-        return property.getEnum(reverse, edgeFlags);
-    }
-
-    @Override
-    public <T extends Enum> EdgeIteratorState set(EnumEncodedValue<T> property, T value) {
-        property.setEnum(reverse, edgeFlags, value);
-=======
     public IndexBased get(ObjectEncodedValue property) {
         return property.getObject(reverse, edgeFlags);
     }
@@ -223,20 +207,10 @@
     @Override
     public EdgeIteratorState set(ObjectEncodedValue property, IndexBased value) {
         property.setObject(reverse, edgeFlags, value);
->>>>>>> bf4c3001
-        return this;
-    }
-
-    @Override
-<<<<<<< HEAD
-    public <T extends Enum> T getReverse(EnumEncodedValue<T> property) {
-        return property.getEnum(!reverse, edgeFlags);
-    }
-
-    @Override
-    public <T extends Enum> EdgeIteratorState setReverse(EnumEncodedValue<T> property, T value) {
-        property.setEnum(!reverse, edgeFlags, value);
-=======
+        return this;
+    }
+
+    @Override
     public IndexBased getReverse(ObjectEncodedValue property) {
         return property.getObject(!reverse, edgeFlags);
     }
@@ -244,7 +218,6 @@
     @Override
     public EdgeIteratorState setReverse(ObjectEncodedValue property, IndexBased value) {
         property.setObject(!reverse, edgeFlags, value);
->>>>>>> bf4c3001
         return this;
     }
 
