/*
 *  Licensed to GraphHopper GmbH under one or more contributor
 *  license agreements. See the NOTICE file distributed with this work for
 *  additional information regarding copyright ownership.
 *
 *  GraphHopper GmbH licenses this file to you under the Apache License,
 *  Version 2.0 (the "License"); you may not use this file except in
 *  compliance with the License. You may obtain a copy of the License at
 *
 *       http://www.apache.org/licenses/LICENSE-2.0
 *
 *  Unless required by applicable law or agreed to in writing, software
 *  distributed under the License is distributed on an "AS IS" BASIS,
 *  WITHOUT WARRANTIES OR CONDITIONS OF ANY KIND, either express or implied.
 *  See the License for the specific language governing permissions and
 *  limitations under the License.
 */
package com.graphhopper.coll;

import com.graphhopper.util.BitUtil;

import java.util.Comparator;
import java.util.TreeMap;

/**
 * A priority queue for integer-float key-value pairs implemented by a TreeMap. As the tree map does not allow multiple
 * values for the same key we store the value inside the key which is composed as value | key.
 * <p>
 *
 * @author Peter Karich
 */
public class GHTreeMapComposed {
    private static final Integer NOT_EMPTY = -3;
    private final BitUtil bitUtil = BitUtil.BIG;
    private final TreeMap<Long, Integer> map;

    public GHTreeMapComposed() {
<<<<<<< HEAD
        map = new TreeMap<>(new Comparator<Long>() {
            //  we cannot just use the long sorting because the values are floats
            @Override
            public int compare(Long o1, Long o2) {
                // for two entries to be equal both value and key must be equal
                if (o1.equals(o2)) return 0;
                int value1 = bitUtil.getIntHigh(o1);
                int value2 = bitUtil.getIntHigh(o2);
                if (value1 == value2) {
                    // we enforce a deterministic order by looking at the size of the key (although there is no real
                    // reason to prefer one entry over the other)
                    int key1 = bitUtil.getIntLow(o1);
                    int key2 = bitUtil.getIntLow(o2);
                    if (key1 == key2) return 0;
                    return key1 < key2 ? -1 : 1;
                }
                float f1 = Float.intBitsToFloat(value1);
                float f2 = Float.intBitsToFloat(value2);
                return Float.compare(f1, f2);
            }
        });
=======
        map = new TreeMap<>();
>>>>>>> a2fef827
    }

    public void clear() {
        map.clear();
    }

    void remove(int key, float value) {
        long v = bitUtil.toLong(Float.floatToRawIntBits(value), key);
        Integer prev = map.remove(v);
        if (prev == null) {
            throw new IllegalStateException("cannot remove key " + key + " with value " + value
                    + " - did you insert this key with this value before ?");
        }
    }

    public void update(int key, float oldValue, float value) {
        remove(key, oldValue);
        insert(key, value);
    }

    public void insert(int key, float value) {
        long v = bitUtil.toLong(Float.floatToRawIntBits(value), key);
        map.put(v, NOT_EMPTY);
    }

    public float peekValue() {
        long key = map.firstEntry().getKey();
        return Float.intBitsToFloat(bitUtil.getIntHigh(key));
    }

    public int peekKey() {
        long key = map.firstEntry().getKey();
        return bitUtil.getIntLow(key);
    }

    /**
     * @return removes the smallest entry (key and value) from this collection
     */
    public int pollKey() {
        if (map.isEmpty())
            throw new IllegalStateException("Cannot poll collection is empty!");

        long key = map.pollFirstEntry().getKey();
        return bitUtil.getIntLow(key);
    }

    public int getSize() {
        return map.size();
    }

    public boolean isEmpty() {
        return map.isEmpty();
    }

    @Override
    public String toString() {
        return map.toString();
    }
}<|MERGE_RESOLUTION|>--- conflicted
+++ resolved
@@ -35,7 +35,6 @@
     private final TreeMap<Long, Integer> map;
 
     public GHTreeMapComposed() {
-<<<<<<< HEAD
         map = new TreeMap<>(new Comparator<Long>() {
             //  we cannot just use the long sorting because the values are floats
             @Override
@@ -57,9 +56,6 @@
                 return Float.compare(f1, f2);
             }
         });
-=======
-        map = new TreeMap<>();
->>>>>>> a2fef827
     }
 
     public void clear() {
